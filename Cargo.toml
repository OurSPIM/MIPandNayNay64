--- conflicted
+++ resolved
@@ -22,12 +22,8 @@
 wasm-bindgen-futures = "0.4.33"
 web-sys = {version = "0.3.60", features = ["CssStyleDeclaration", "Event", "HtmlCollection", "HtmlElement", "HtmlInputElement", "HtmlObjectElement", "SvgElement"]}
 yew = {version = "0.20.0", features = ["csr"] }
-<<<<<<< HEAD
-wasm-bindgen-futures = "0.4.33"
 bounce = "0.5.0"
 log = "0.4.17"
-=======
 
 # Parser / Assembler
-levenshtein = "1.0.5"
->>>>>>> 84e15bed
+levenshtein = "1.0.5"