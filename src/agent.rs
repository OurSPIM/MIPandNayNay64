--- conflicted
+++ resolved
@@ -54,12 +54,8 @@
 
         // Save the previous state of the emulator core's execution and initialization status
         let is_executing = state.executing;
-<<<<<<< HEAD
-        let is_initialiized = state.initialized;
+        let is_initialized = state.initialized;
         let curr_speed = state.speed;
-=======
-        let is_initialized = state.initialized;
->>>>>>> f714028b
 
         // Part 1: Delay/Command Handling
         if state.executing {
@@ -124,6 +120,11 @@
                     state.updates.changed_memory,
                     MipsStateUpdate::UpdateMemory(datapath.memory.clone())
                 );
+                send_update_mips!(
+                    state.scope,
+                    state.updates.changed_stack,
+                    MipsStateUpdate::UpdateStack(datapath.stack.clone())
+                );
             }
             DatapathRef::RISCV(datapath) => {
                 // Stage always updates
@@ -149,11 +150,11 @@
                     state.updates.changed_memory,
                     RiscStateUpdate::UpdateMemory(datapath.memory.clone())
                 );
-                send_update_mips!(
+                send_update_riscv!(
                     state.scope,
                     state.updates.changed_stack,
-                    UpdateStack(datapath.stack.clone())
-                )
+                    RiscStateUpdate::UpdateStack(datapath.stack.clone())
+                );
             }
         }
         // Part 5: Sending Non-Syscall System Updates to UI
