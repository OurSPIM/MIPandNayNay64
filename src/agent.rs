--- conflicted
+++ resolved
@@ -68,24 +68,6 @@
         // Part 3: Processing State/Sending Updates to UI
         match state.current_datapath.as_datapath_ref() {
             DatapathRef::MIPS(datapath) => {
-<<<<<<< HEAD
-                let state_update =
-                    DatapathUpdate::MIPS(MipsStateUpdate::UpdateState(datapath.state.clone()));
-                let register_update =
-                    DatapathUpdate::MIPS(MipsStateUpdate::UpdateRegisters(datapath.registers));
-                let memory_update =
-                    DatapathUpdate::MIPS(MipsStateUpdate::UpdateMemory(datapath.memory.clone()));
-                let stage_update =
-                    DatapathUpdate::MIPS(MipsStateUpdate::UpdateStage(datapath.current_stage));
-                let coprocessor_update = DatapathUpdate::MIPS(MipsStateUpdate::UpdateCoprocessor(
-                    datapath.coprocessor.clone(),
-                ));
-                state.scope.send(state_update).await.unwrap();
-                state.scope.send(register_update).await.unwrap();
-                state.scope.send(memory_update).await.unwrap();
-                state.scope.send(stage_update).await.unwrap();
-                state.scope.send(coprocessor_update).await.unwrap();
-=======
                 log!(format!("Updates: {:?}", state.updates));
                 // Stage always updates
                 send_update_mips!(state.scope, true, UpdateStage(datapath.current_stage));
@@ -109,14 +91,13 @@
                 send_update_mips!(
                     state.scope,
                     state.updates.changed_coprocessor_registers,
-                    UpdateCoprocessorRegisters(datapath.coprocessor.fpr)
+                    UpdateCoprocessorRegisters(datapath.coprocessor.registers)
                 );
                 send_update_mips!(
                     state.scope,
                     state.updates.changed_memory,
                     UpdateMemory(datapath.memory.clone())
                 );
->>>>>>> 701253e2
             }
         }
         state.updates = Default::default();
