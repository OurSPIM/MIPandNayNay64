pub mod emulation_core;
pub mod parser;
#[cfg(test)]
pub mod tests;
pub mod ui;

use emulation_core::datapath::Datapath;
use emulation_core::mips::datapath::MipsDatapath;
use gloo::{dialogs::alert, file::FileList};
use js_sys::Object;
use monaco::{
    api::TextModel,
    sys::editor::{
        IEditorMinimapOptions, IEditorScrollbarOptions, IStandaloneEditorConstructionOptions,
        ISuggestOptions,
    },
    yew::{CodeEditor, CodeEditorLink},
};
use parser::parser_assembler_main::parser;
use std::{cell::RefCell, rc::Rc};
use wasm_bindgen_futures::spawn_local;
use web_sys::HtmlInputElement;
//use stylist::yew::*;
use ui::console::component::Console;
use ui::regview::component::Regview;
use wasm_bindgen::{JsCast, JsValue};
use yew::prelude::*;
use yew::{html, Html, Properties};
use yew_hooks::prelude::*;

#[function_component(App)]
fn app() -> Html {
    // This contains the binary representation of "ori $s0, $zero, 12345", which
    // stores 12345 in register $s0.
    let code = String::from("ori $s0, $zero, 12345\n");
    let language = String::from("mips");

    let mut switch_view = 0;
    true.then(|| {
        switch_view += 1;
    });
    false.then(|| {
        switch_view += 1;
    });

    // This is the initial text model with default text contents. The
    // use_state_eq hook is created so that the component can be updated
    // when the text model changes.
    let text_model = use_state_eq(|| {
        Rc::new(RefCell::new(
            TextModel::create(&code, Some(&language), None).unwrap(),
        ))
    });

    // Link to the Yew Editor Component, if not used by the end of the project remove it.
    let codelink = CodeEditorLink::default();

    let clipboard = use_clipboard();

    // Setup the array that would store decorations applied to the
    // text model and initialize the options for it.
<<<<<<< HEAD
=======
    let delta_decor = monaco::sys::editor::IModelDecorationOptions::default();
>>>>>>> 6343c817
    let new_decor_array = js_sys::Array::new();
    let old_decor_array = js_sys::Array::new();

    // Setting up the options/parameters which
    // will highlight the executed line.
    // The delta decor does not need to be change,
    // the only parameter that will need to be changed is
    // the range. Note: This would be the case, but since
    // delta_decor has to be two different functions and
    // the Copy trait is not applied there they need to
    // be replicated in both.

    // TODO: Output will be stored in two ways, the first would be the parser's
    // messages via logs and the registers will be stored
    // in a custom-built register viewer.
    let parser_text_output = use_state_eq(String::new);

    // Since we want the Datapath to be independent from all the
    // events within the app, we will create it when the app loads. This is also done
    // since the scope will be open across all events involved with it. To achieve this,
    // we use interior mutability to have the reference to the Datapath immutable, but
    // the ability to access and change its contents be mutable.
    let datapath = use_state_eq(|| Rc::new(RefCell::new(MipsDatapath::default())));

    // This is where code is assembled and loaded into the emulation core's memory.
    let on_assemble_clicked = {
        let text_model = Rc::clone(&text_model);
        let datapath = Rc::clone(&datapath);
        let trigger = use_force_update();

        let new_decor_array = new_decor_array.clone();
        let old_decor_array = old_decor_array.clone();
        let delta_decor = monaco::sys::editor::IModelDecorationOptions::default();
        delta_decor.set_is_whole_line(true.into());
        delta_decor.set_inline_class_name("myInlineDecoration".into());
        use_callback(
            move |_, text_model| {
                let mut datapath = (*datapath).borrow_mut();
                let text_model = (*text_model).borrow_mut();

                // Pull ProgramInfo from the parser and parses through the code to assemble the binary
                let (programinfo, assembled) = parser(text_model.get_value());
                // Highlight the first line since the PC initializes on it.
                let list_of_line_numbers = programinfo.address_to_line_number;
                let index = datapath.registers.pc as usize / 4;
                let curr_line = *list_of_line_numbers.get(index).unwrap() as f64 + 1.0; // add one to account for the editor's line numbers
                let curr_model = text_model.as_ref();
                let curr_range = monaco::sys::Range::new(curr_line, 0.0, curr_line, 0.0);
                let highlight_line: monaco::sys::editor::IModelDeltaDecoration =
                    Object::new().unchecked_into();
                highlight_line.set_options(&delta_decor);
                let range_js = curr_range
                    .dyn_into::<JsValue>()
                    .expect("Range is not found.");
                highlight_line.set_range(&monaco::sys::IRange::from(range_js));
                let highlight_js = highlight_line
                    .dyn_into::<JsValue>()
                    .expect("Highlight is not found.");
                new_decor_array.push(&highlight_js);
                old_decor_array.set(
                    0,
                    (*curr_model)
                        .delta_decorations(&old_decor_array, &new_decor_array, None)
                        .into(),
                );
                // Load the binary into the datapath's memory
                (*datapath)
                    .initialize(assembled)
                    .expect("Memory could not be loaded");
                log!(datapath.memory.to_string());
                trigger.force_update();
                new_decor_array.pop();
            },
            text_model,
        )
    };

    // This is where the code will get executed. If you execute further
    // than when the code ends, the program crashes. As you execute the
    // code, the currently executed line is highlighted.
    let on_execute_clicked = {
        let text_model = Rc::clone(&text_model);
        let datapath = Rc::clone(&datapath);
        let trigger = use_force_update();

        let new_decor_array = new_decor_array.clone();
        let old_decor_array = old_decor_array.clone();
        let delta_decor = monaco::sys::editor::IModelDecorationOptions::default();
        delta_decor.set_is_whole_line(true.into());
        delta_decor.set_inline_class_name("myInlineDecoration".into());

        use_callback(
            move |_, _| {
                let mut datapath = (*datapath).borrow_mut();
                let text_model = (*text_model).borrow_mut();

                // Pull ProgramInfo from the parser
                let (programinfo, _) = parser(text_model.get_value());
                // Get the current line and convert it to f64
                let list_of_line_numbers = programinfo.address_to_line_number;
                let index = datapath.registers.pc as usize / 4;
                let curr_line = *list_of_line_numbers.get(index).unwrap() as f64 + 1.0; // add one to account for the editor's line numbers

                // Setup the range
                let curr_model = text_model.as_ref();
                let curr_range = monaco::sys::Range::new(curr_line, 0.0, curr_line, 0.0);

                // element to be stored in the Decoration array to highlight the line
                let highlight_line: monaco::sys::editor::IModelDeltaDecoration =
                    Object::new().unchecked_into();
                highlight_line.set_options(&delta_decor);
                let range_js = curr_range
                    .dyn_into::<JsValue>()
                    .expect("Range is not found.");
                highlight_line.set_range(&monaco::sys::IRange::from(range_js));
                let highlight_js = highlight_line
                    .dyn_into::<JsValue>()
                    .expect("Highlight is not found.");

                // log!("These are the arrays before the push");
                // log!(new_decor_array.at(0));
                // log!(old_decor_array.at(0));
                new_decor_array.push(&highlight_js);
                // it may look ugly, but it makes sense. Uncomment debug statements to see why.
                old_decor_array.set(
                    0,
                    (*curr_model)
                        .delta_decorations(&old_decor_array, &new_decor_array, None)
                        .into(),
                );
                (*datapath).execute_instruction();
                // log!("These are the arrays after the push");
                // log!(new_decor_array.at(0));
                // log!(old_decor_array.at(0));
                trigger.force_update();
                new_decor_array.pop(); // done with the highlight, prepare for the next one.
                                       // log!("These are the arrays after the pop");
                                       // log!(new_decor_array.at(0));
                                       // log!(old_decor_array.at(0));
            },
            (),
        )
    };

    let on_execute_stage_clicked = {
        let datapath = Rc::clone(&datapath);
        let trigger = use_force_update();
        use_callback(
            move |_, _| {
                let mut datapath = (*datapath).borrow_mut();
                (*datapath).execute_stage();
                trigger.force_update();
            },
            (),
        )
    };

    // This is how we will reset the datapath. This is the only method to "halt"
    // programs since if the user continues to execute, the whole application will
    // crash. This will also clear any highlight on the editor.
    let on_reset_clicked = {
        let text_model = Rc::clone(&text_model);
        let datapath = Rc::clone(&datapath);
        let trigger = use_force_update();

        let new_decor_array = new_decor_array;
        let old_decor_array = old_decor_array;

        use_callback(
            move |_, _| {
                let mut datapath = (*datapath).borrow_mut();
                let text_model = (*text_model).borrow_mut();
                let curr_model = text_model.as_ref();
                new_decor_array.pop();
                old_decor_array.set(
                    0,
                    (*curr_model)
                        .delta_decorations(&old_decor_array, &new_decor_array, None)
                        .into(),
                );
                (*datapath).reset();
                trigger.force_update();
            },
            (),
        )
    };

    let on_clipboard_clicked = {
        let text_model = Rc::clone(&text_model);
        let clipboard = clipboard;
        Callback::from(move |_: _| {
            let text_model = (*text_model).borrow_mut();
            clipboard.write_text(text_model.get_value());
            alert("Your code is saved to the clipboard.\nPaste it onto a text file to save it.\n(Ctrl/Cmd + V)");
        })
    };

    // This is where the parser will output its error messages to the user.
    // Currently, it is tied to a button with placeholder text. The goal is to have
    // this action take place when the Text Model changes and output the messages provided
    // by the parser.
    let on_error_clicked = {
        let parser_text_output = parser_text_output.clone();
        use_callback(
            move |_, _| {
                parser_text_output.set("Arial".to_string());
            },
            (),
        )
    };

    // This is where we will have the user prompted to load in a file
    let upload_clicked_callback = use_callback(
        move |e: MouseEvent, _| {
            e.stop_propagation();
            on_upload_file_clicked();
        },
        (),
    );

    // This is the callback to get the file's contents and load it onto the Editor
    let file_picked_callback = {
        let text_model = Rc::clone(&text_model);
        use_callback(
            move |e: Event, _| {
                let text_model = (*text_model).borrow_mut().clone();
                let input: HtmlInputElement = e.target_unchecked_into();
                // gloo making the code readable and easy to implement
                let filelist = FileList::from(input.files().unwrap());
                let file = filelist.first().unwrap();
                let contents = gloo::file::futures::read_as_text(file);
                spawn_local(async move {
                    let contents = contents.await;

                    let contents = contents.expect("File contains invalid utf8"); // TODO: implement a file checker, will load in anything

                    text_model.set_value(&contents);
                })
            },
            (),
        )
    };

    html! {
        <>
            // button tied to the input file element, which is hidden to be more clean
            <input type="file" id="file_input" style="display: none;" accept=".txt,.asm,.mips" onchange={file_picked_callback} />
            <div style="display: flex; flex-direction: row; flex-wrap: nowrap; height: 100vh; padding: 8px; gap: 8px;">
                // Left column
                <div style="flex-basis: 70%; display: flex; flex-direction: column; align-items: stretch;">
                    // Top buttons
                    <div>
                        <button class="button" onclick={on_assemble_clicked}>{ "Assemble" }</button>
                        <button class="button" onclick={on_execute_clicked} disabled={(*datapath).borrow().is_halted()}> { "Execute" }</button>
                        <button class="button" onclick={on_execute_stage_clicked} disabled={(*datapath).borrow().is_halted()}> { "Execute Stage" }</button>
                        <button class="button" onclick={on_reset_clicked}>{ "Reset" }</button>
                        <input type="button" value="Load File" onclick={upload_clicked_callback} />
                        <input type="button" value="Save to Clipboard" onclick={on_clipboard_clicked} />
                    </div>

                    // Editor
                    <div style="flex-grow: 1; min-height: 4em;">
                        <SwimEditor text_model={(*text_model).borrow().clone()} link={codelink.clone()} />
                    </div>

                    <div>
                        <button onclick={on_error_clicked}>{ "Click" }</button>
                    </div>

                    // Console
                    <Console parsermsg={(*parser_text_output).clone()} datapath={(*datapath.borrow()).clone()}/>
                </div>

                // Right column
                <Regview gp={(*datapath).borrow().registers} fp={(*datapath).borrow().coprocessor.fpr}/>
            </div>
        </>
    }
}

/**********************  Editor Component **********************/

#[derive(PartialEq, Properties)]
pub struct SwimEditorProps {
    pub text_model: TextModel,
    pub link: CodeEditorLink,
}

fn get_options() -> IStandaloneEditorConstructionOptions {
    let options = IStandaloneEditorConstructionOptions::default();
    options.set_theme("vs-dark".into());
    options.set_language("mips".into());
    options.set_scroll_beyond_last_line(false.into());
    options.set_automatic_layout(true.into());

    let minimap = IEditorMinimapOptions::default();
    minimap.set_enabled(false.into());
    options.set_minimap(Some(&minimap));

    let scrollbar = IEditorScrollbarOptions::default();
    scrollbar.set_always_consume_mouse_wheel(false.into());
    options.set_scrollbar(Some(&scrollbar));

    let suggest = ISuggestOptions::default();
    suggest.set_show_keywords(false.into());
    suggest.set_show_variables(false.into());
    suggest.set_show_icons(false.into());
    suggest.set_show_words(false.into());
    suggest.set_filter_graceful(false.into());
    options.set_suggest(Some(&suggest));

    options
}

#[function_component]
pub fn SwimEditor(props: &SwimEditorProps) -> Html {
    html! {
        <CodeEditor classes={"editor"} options={get_options()} model={props.text_model.clone()} link={props.link.clone()} />
    }
}

/**********************  "Console" Component **********************/
#[derive(PartialEq, Properties)]
pub struct Consoleprops {
    pub parsermsg: String,
}

/**********************  File I/O Function ***********************/
pub fn on_upload_file_clicked() {
    // log!(JsValue::from("Upload clicked!"));

    let window = web_sys::window().expect("should have a window in this context");
    let document = window.document().expect("window should have a document");

    let file_input_elem = document
        .get_element_by_id("file_input")
        .expect("File input element with id \"file_input\" should exist.");

    let file_input_elem = file_input_elem
        .dyn_into::<HtmlInputElement>()
        .expect("Element should be an HtmlInputElement");

    // log!(JsValue::from("Before click"));
    // workaround for https://github.com/yewstack/yew/pull/3037 since it's not in 0.20
    spawn_local(async move {
        file_input_elem.click();
    });
    // log!(JsValue::from("After click"));
}

fn main() {
    yew::Renderer::<App>::new().render();
}<|MERGE_RESOLUTION|>--- conflicted
+++ resolved
@@ -59,10 +59,6 @@
 
     // Setup the array that would store decorations applied to the
     // text model and initialize the options for it.
-<<<<<<< HEAD
-=======
-    let delta_decor = monaco::sys::editor::IModelDecorationOptions::default();
->>>>>>> 6343c817
     let new_decor_array = js_sys::Array::new();
     let old_decor_array = js_sys::Array::new();
 
