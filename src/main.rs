pub mod emulation_core;
pub mod parser;
#[cfg(test)]
pub mod tests;
pub mod ui;

use emulation_core::datapath::Datapath;
use emulation_core::mips::datapath::MipsDatapath;
use gloo::{console::log, file::FileList};
use monaco::{
    api::TextModel,
    sys::editor::{
        IEditorMinimapOptions, IEditorScrollbarOptions, IStandaloneEditorConstructionOptions,
    },
    yew::CodeEditor,
};
use parser::parser_assembler_main::parser;
use std::{cell::RefCell, rc::Rc};
use wasm_bindgen_futures::spawn_local;
use web_sys::HtmlInputElement;
//use stylist::yew::*;
use ui::console::component::Console;
use ui::regview::component::Regview;
use ui::visual_datapath::VisualDatapath;
use wasm_bindgen::{JsCast, JsValue};
use yew::prelude::*;
use yew::{html, Html, Properties};

use crate::parser::parser_structs_and_enums::instruction_tokenization::{print_vec_of_instructions, ProgramInfo};

#[function_component(App)]
fn app() -> Html {
    // This contains the binary representation of "ori $s0, $zero, 12345", which
    // stores 12345 in register $s0.
    let code = String::from("ori $s0, $zero, 12345\n");
    let language = String::from("mips");

    let mut switch_view = 0;
    true.then(|| {
        switch_view += 1;
    });
    false.then(|| {
        switch_view += 1;
    });

    // This is the initial text model with default text contents. The
    // use_state_eq hook is created so that the component can be updated
    // when the text model changes.
    let text_model = use_state_eq(|| {
        Rc::new(RefCell::new(
            TextModel::create(&code, Some(&language), None).unwrap(),
        ))
    });

    // TODO: Output will be stored in two ways, the first would be the parser's
    // messages via logs and the registers will be stored
    // in a custom-built register viewer.
    let parser_text_output = use_state_eq(String::new);
    let memory_text_output = use_state_eq(String::new);
    let proinfo = use_state_eq(|| Rc::new(RefCell::new(ProgramInfo::default())));

    // Since we want the Datapath to be independent from all the
    // events within the app, we will create it when the app loads. This is also done
    // since the scope will be open across all events involved with it. To achieve this,
    // we use interior mutability to have the reference to the Datapath immutable, but
    // the ability to access and change its contents be mutable.
    let datapath = use_state_eq(|| Rc::new(RefCell::new(MipsDatapath::default())));

    // This is where we take the code and run it through the emulation core
    let on_load_clicked = {
        let text_model = Rc::clone(&text_model);
        let datapath = Rc::clone(&datapath);
        let trigger = use_force_update();
        use_callback(
            move |_, text_model| {
                let mut datapath = (*datapath).borrow_mut();
                let text_model = (*text_model).borrow_mut();

                // parses through the code to assemble the binary
                let (_, assembled) = parser(text_model.get_value());

                // Log initial state of registers in console. (Should all be zero.)
                // NOTE: We are planning on creating a function that makes viewing
                // register data easier. For now, this is manually accessing register data
                // and formatting them all into strings.
                log!(JsValue::from_str(&datapath.registers.to_string()));

                // load the binary into the datapath's memory
                (*datapath)
                    .load_instructions(assembled)
                    .expect("Memory could not be loaded");
                log!(datapath.memory.to_string());
                trigger.force_update();
            },
            text_model,
        )
    };

    let on_memory_loaded_click = {
        let text_model = Rc::clone(&text_model);
        let datapath = Rc::clone(&datapath);
        let memory_text_output = memory_text_output.clone();
        use_callback(
            move |_, text_model| {
                let mut datapath = (*datapath).borrow_mut();
                memory_text_output.set(datapath.memory.to_string());
            }, (),
        )
    };

    // This is where the code will get executed. If you execute further
    // than when the code ends, the program crashes.
    let on_execute_clicked = {
        let datapath = Rc::clone(&datapath);
        let trigger = use_force_update();
        use_callback(
            move |_, _| {
                let mut datapath = (*datapath).borrow_mut();
                (*datapath).execute_instruction();
                log!(JsValue::from_str(&datapath.registers.to_string()));
                trigger.force_update();
            },
            (),
        )
    };

    let on_execute_stage_clicked = {
        let datapath = Rc::clone(&datapath);
        let trigger = use_force_update();
        use_callback(
            move |_, _| {
                let mut datapath = (*datapath).borrow_mut();
                (*datapath).execute_stage();
                trigger.force_update();
            },
            (),
        )
    };

    // This is how we will reset the datapath. This is the only method to "halt"
    // programs since if the user continues to execute, the whole application will
    // crash.
    let on_reset_clicked = {
        let datapath = Rc::clone(&datapath);
        let trigger = use_force_update();
        use_callback(
            move |_, _| {
                let mut datapath = (*datapath).borrow_mut();
                (*datapath).reset();
                log!(JsValue::from_str(&datapath.registers.to_string()));
                trigger.force_update();
            },
            (),
        )
    };

    // This is where the parser will output its error messages to the user.
    // Currently, it is tied to a button with placeholder text. The goal is to have
    // this action take place when the Text Model changes and output the messages provided
    // by the parser.
    let on_assembly_error_pressed = {
        let parser_text_output = parser_text_output.clone();
        let text_model = Rc::clone(&text_model);
        let proinfo = Rc::clone(&proinfo);
        use_callback(
            move |_, _| {
                let text_model = (*text_model).borrow_mut();
                let (tmi, _) = parser(text_model.get_value());

                //TODO: get the errors out of instructions and data
                let instructions = tmi.instructions;
                let data = tmi.data;
                let comments_line_and_column = tmi.comments_line_and_column;
                let directives = tmi.directives;
                //let error_list = Vec::new();
                

                //TODO: refer to print string
                /*for i in instructions.into_iter(){

                }*/
                parser_text_output.set(hello_string(&ProgramInfo { instructions: (instructions), data: (data), 
                    comments_line_and_column: (comments_line_and_column), directives: (directives) }));

                //print_vec_of_instructions(instructions);
            },
            (),
        )
    };

    // This is where we will have the user prompted to load in a file
    let upload_clicked_callback = use_callback(
        move |e: MouseEvent, _| {
            e.stop_propagation();
            on_upload_file_clicked();
        },
        (),
    );

    // This is the callback to get the file's contents and load it onto the Editor
    let file_picked_callback = {
        let text_model = Rc::clone(&text_model);
        use_callback(
            move |e: Event, _| {
                let text_model = (*text_model).borrow_mut().clone();
                let input: HtmlInputElement = e.target_unchecked_into();
                // gloo making the code readable and easy to implement
                let filelist = FileList::from(input.files().unwrap());
                let file = filelist.first().unwrap();
                let contents = gloo::file::futures::read_as_text(file);
                spawn_local(async move {
                    let contents = contents.await;

                    let contents = contents.expect("File contains invalid utf8"); // TODO: implement a file checker, will load in anything

                    text_model.set_value(&contents);
                })
            },
            (),
        )
    };

    html! {
        <>
            // button tied to the input file element, which is hidden to be more clean
            <input type="file" id="file_input" style="display: none;" accept=".txt,.asm,.mips" onchange={file_picked_callback} />
            <div style="display: flex; flex-direction: row; flex-wrap: nowrap; height: 100vh; padding: 8px;">
                // Left column
                <div style="flex-basis: 70%; display: flex; flex-direction: column; align-items: stretch;">
                    // Top buttons
                    <div>
                        <button class="button" onclick={on_load_clicked}>{ "Assemble" }</button>
                        <button class="button" onclick={on_execute_clicked}> { "Execute" }</button>
                        <button class="button" onclick={on_execute_stage_clicked}> { "Execute Stage" }</button>
                        <button class="button" onclick={on_reset_clicked}>{ "Reset" }</button>
                        <input type="button" value="Load File" onclick={upload_clicked_callback} />
                    </div>

                    // Editor
                    <div style="flex-basis: 50%;">
                        <SwimEditor text_model={(*text_model).borrow().clone()} />
<<<<<<< HEAD
                        //<button onclick={on_assembly_error_pressed}>{ "Click" }</button>
                        <div class="tab">
                            <button class="tabs1" onclick={on_assembly_error_pressed} style="width: 10%;"
                            >{"Console"}</button>
                            <button class="tabs1" style="width: 10%;"
                            >{"Datapath"}</button>
                            <button class="tabs1" onclick={on_memory_loaded_click} style="width: 10%;"
                            >{"Memory"}</button>
                        </div>
                        <Console parsermsg={(*parser_text_output).clone()} memorymsg={(*memory_text_output).clone()}/>
                        <VisualDatapath datapath={(*datapath.borrow()).clone()} svg_path={"static/datapath.svg"} />
=======
                    </div>

                    // Console buttons
                    <div>
                        <button onclick={on_error_clicked}>{ "Click" }</button>
>>>>>>> 1bb31523
                    </div>
                    <div class="tabs">
                        <button class="tab">{"Console"}</button>
                        <button class="tab">{"Datapath"}</button>
                        <button class="tab">{"Memory"}</button>
                    </div>

                    // Console
                    <Console parsermsg={(*parser_text_output).clone()}/>
                </div>

                // Right column
                <Regview gp={(*datapath).borrow().registers} fp={(*datapath).borrow().coprocessor.fpr}/>
            </div>
            <VisualDatapath datapath={(*datapath.borrow()).clone()} svg_path={"static/datapath.svg"} />
        </>
    }
}

fn hello_string(x: &ProgramInfo) -> String {
    "hello world".to_string()
}

/**********************  Editor Component **********************/

#[derive(PartialEq, Properties)]
pub struct SwimEditorProps {
    text_model: TextModel,
}

fn get_options() -> IStandaloneEditorConstructionOptions {
    let options = IStandaloneEditorConstructionOptions::default();
    options.set_theme("vs-dark".into());
    options.set_language("mips".into());
    options.set_scroll_beyond_last_line(false.into());
    options.set_automatic_layout(true.into());

    let minimap = IEditorMinimapOptions::default();
    minimap.set_enabled(false.into());
    options.set_minimap(Some(&minimap));

    let scrollbar = IEditorScrollbarOptions::default();
    scrollbar.set_always_consume_mouse_wheel(false.into());
    options.set_scrollbar(Some(&scrollbar));

    options
}

#[function_component]
pub fn SwimEditor(props: &SwimEditorProps) -> Html {
    html! {
        <CodeEditor classes={"editor"} options={get_options()} model={props.text_model.clone()} />
    }
}

/**********************  "Console" Component **********************/
#[derive(Properties, PartialEq)]
pub struct Consoleprops {
    pub parsermsg: String,
}

/**********************  File I/O Functions **********************/
pub fn on_upload_file_clicked() {
    // log!(JsValue::from("Upload clicked!"));

    let window = web_sys::window().expect("should have a window in this context");
    let document = window.document().expect("window should have a document");

    let file_input_elem = document
        .get_element_by_id("file_input")
        .expect("File input element with id \"file_input\" should exist.");

    let file_input_elem = file_input_elem
        .dyn_into::<HtmlInputElement>()
        .expect("Element should be an HtmlInputElement");

    // log!(JsValue::from("Before click"));
    // workaround for https://github.com/yewstack/yew/pull/3037 since it's not in 0.20
    spawn_local(async move {
        file_input_elem.click();
    });
    // log!(JsValue::from("After click"));
}

fn main() {
    yew::Renderer::<App>::new().render();
}<|MERGE_RESOLUTION|>--- conflicted
+++ resolved
@@ -239,25 +239,11 @@
                     // Editor
                     <div style="flex-basis: 50%;">
                         <SwimEditor text_model={(*text_model).borrow().clone()} />
-<<<<<<< HEAD
-                        //<button onclick={on_assembly_error_pressed}>{ "Click" }</button>
-                        <div class="tab">
-                            <button class="tabs1" onclick={on_assembly_error_pressed} style="width: 10%;"
-                            >{"Console"}</button>
-                            <button class="tabs1" style="width: 10%;"
-                            >{"Datapath"}</button>
-                            <button class="tabs1" onclick={on_memory_loaded_click} style="width: 10%;"
-                            >{"Memory"}</button>
-                        </div>
-                        <Console parsermsg={(*parser_text_output).clone()} memorymsg={(*memory_text_output).clone()}/>
-                        <VisualDatapath datapath={(*datapath.borrow()).clone()} svg_path={"static/datapath.svg"} />
-=======
                     </div>
 
                     // Console buttons
                     <div>
                         <button onclick={on_error_clicked}>{ "Click" }</button>
->>>>>>> 1bb31523
                     </div>
                     <div class="tabs">
                         <button class="tab">{"Console"}</button>
