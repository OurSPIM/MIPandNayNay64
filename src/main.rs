--- conflicted
+++ resolved
@@ -264,18 +264,14 @@
                         <button class="button" onclick={on_execute_stage_clicked}> { "Execute Stage" }</button>
                         <button class="button" onclick={on_reset_clicked}>{ "Reset" }</button>
                         <input type="button" value="Load File" onclick={upload_clicked_callback} />
-<<<<<<< HEAD
-                        <SwimEditor link={codelink.clone()} text_model={(*text_model).borrow().clone()} />
-=======
                     </div>
 
                     // Editor
                     <div style="flex-grow: 1; min-height: 4em;">
-                        <SwimEditor text_model={(*text_model).borrow().clone()} />
+                        <SwimEditor text_model={(*text_model).borrow().clone()} link={codelink.clone()} />
                     </div>
 
                     <div>
->>>>>>> 4c2f84bc
                         <button onclick={on_error_clicked}>{ "Click" }</button>
                     </div>
 
@@ -319,11 +315,7 @@
 #[function_component]
 pub fn SwimEditor(props: &SwimEditorProps) -> Html {
     html! {
-<<<<<<< HEAD
-        <CodeEditor classes={css!(r#"height: 70vh; width: 100%;"#)} options={get_options()} link={props.link.clone()} model={props.text_model.clone()} />
-=======
-        <CodeEditor classes={"editor"} options={get_options()} model={props.text_model.clone()} />
->>>>>>> 4c2f84bc
+        <CodeEditor classes={"editor"} options={get_options()} model={props.text_model.clone()} link={props.link.clone()} />
     }
 }
 
