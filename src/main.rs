--- conflicted
+++ resolved
@@ -7,11 +7,7 @@
 use emulation_core::datapath::Datapath;
 use emulation_core::mips::datapath::MipsDatapath;
 use gloo::{console::log, file::FileList};
-<<<<<<< HEAD
 use js_sys::{Object};
-=======
-use js_sys::Object;
->>>>>>> 07f179e9
 use monaco::{
     api::TextModel,
     sys::editor::{
@@ -62,11 +58,9 @@
     // Setup the array that would store decorations applied to the
     // text model and initialize the options for it.
     let delta_decor = monaco::sys::editor::IModelDecorationOptions::default();
-<<<<<<< HEAD
     let decor_array = use_state_eq(js_sys::Array::new);
     log!("This is the array when the app loads");
     log!((*decor_array).at(0));
-=======
     let new_decor_array = js_sys::Array::new();
     let old_decor_array = js_sys::Array::new();
 
@@ -90,7 +84,6 @@
     let highlight_js = highlight_line
         .dyn_into::<JsValue>()
         .expect("Highlight is not found.");
->>>>>>> 07f179e9
 
     // TODO: Output will be stored in two ways, the first would be the parser's
     // messages via logs and the registers will be stored
