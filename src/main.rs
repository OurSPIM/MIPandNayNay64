pub mod emulation_core;
pub mod parser;
#[cfg(test)]
pub mod tests;
pub mod ui;

use emulation_core::datapath::Datapath;
use emulation_core::mips::datapath::MipsDatapath;
use emulation_core::mips::datapath::Stage;
use gloo::{dialogs::alert, file::FileList};
use js_sys::Object;
use monaco::{
    api::TextModel,
    sys::{
        editor::{
            IEditorMinimapOptions, IEditorScrollbarOptions, IMarkerData, IModelDecorationOptions,
            IModelDeltaDecoration, IStandaloneEditorConstructionOptions, ISuggestOptions,
        },
        IMarkdownString, MarkerSeverity,
    },
    yew::CodeEditor,
};
use parser::parser_assembler_main::parser;
use std::rc::Rc;
use ui::console::component::Console;
use ui::regview::component::Regview;
use wasm_bindgen::{JsCast, JsValue};
use wasm_bindgen_futures::spawn_local;
use web_sys::HtmlInputElement;
use yew::prelude::*;
use yew::{html, Html, Properties};
use yew_hooks::prelude::*;

// To load in the Fibonacci example, uncomment the CONTENT and fib_model lines
// and comment the code, language, and text_model lines. IMPORTANT:
// rename fib_model to text_model to have it work.
const CONTENT: &str = include_str!("../static/example.asm");

#[function_component(App)]
fn app() -> Html {
    // This contains the binary representation of "ori $s0, $zero, 12345", which
    // stores 12345 in register $s0.
    // let code = String::from("ori $s0, $zero, 12345\n");
    // let language = String::from("mips");

    // This is the initial text model with default text contents. The
    // use_state_eq hook is created so that the component can be updated
    // when the text model changes.
    //let text_model = use_mut_ref(|| TextModel::create(&code, Some(&language), None).unwrap());
    let text_model = use_mut_ref(|| TextModel::create(CONTENT, Some("mips"), None).unwrap());

    // Setup the array that would store decorations applied to the
    // text model and initialize the options for it.
    let hover_jsarray = js_sys::Array::new();
    let hover_decor_array = use_mut_ref(js_sys::Array::new);

    // Setup the highlight stacks that would store which line
    // was executed after the execute button is pressed.
    let executed_line = js_sys::Array::new();
    let not_highlighted = js_sys::Array::new();

    // Setting up the options/parameters which
    // will highlight the previously executed line.
    // The highlight decor does not need to be changed,
    // the only parameter that will change is the range.
    let highlight_decor = use_mut_ref(monaco::sys::editor::IModelDecorationOptions::default);
    (*highlight_decor)
        .borrow_mut()
        .set_is_whole_line(true.into());
    (*highlight_decor)
        .borrow_mut()
        .set_inline_class_name("myInlineDecoration".into());

    // Output strings for the console and memory viewers.
    let parser_text_output = use_state_eq(String::new);
    let memory_text_output = use_state_eq(String::new);

    // Since we want the Datapath to be independent from all the
    // events within the app, we will create it when the app loads. This is also done
    // since the scope will be open across all events involved with it. To achieve this,
    // we use interior mutability to have the reference to the Datapath immutable, but
    // the ability to access and change its contents be mutable.
    let datapath = use_mut_ref(MipsDatapath::default);

    // This is where code is assembled and loaded into the emulation core's memory.
    let on_assemble_clicked = {
        let text_model = Rc::clone(&text_model);
        let datapath = Rc::clone(&datapath);
        let parser_text_output = parser_text_output.clone();
        let trigger = use_force_update();

        let executed_line = executed_line.clone();
        let not_highlighted = not_highlighted.clone();

        use_callback(
            move |_, text_model| {
                let mut datapath = (*datapath).borrow_mut();
                let text_model = (*text_model).borrow_mut();

                // parses through the code to assemble the binary and retrieves programinfo for error marking and mouse hover
                let (program_info, assembled) = parser(text_model.get_value());
                parser_text_output.set(program_info.console_out_post_assembly);

                let mut markers: Vec<IMarkerData> = vec![];

                // Parse output from parser and create an instance of IMarkerData for each error.
                for (line_number, line_information) in
                    program_info.monaco_line_info.iter().enumerate()
                {
                    for error in &line_information.errors {
                        let new_marker: IMarkerData = new_object().into();
                        new_marker.set_message(&error.message);
                        new_marker.set_severity(MarkerSeverity::Error);
                        new_marker.set_start_line_number((line_number + 1) as f64);
                        new_marker.set_start_column((error.start_end_columns.0 + 1) as f64);
                        new_marker.set_end_line_number((line_number + 1) as f64);
                        new_marker.set_end_column((error.start_end_columns.1 + 1) as f64);
                        markers.push(new_marker);
                    }
                }

                // Convert Vec<IMarkerData> to Javascript array
                let marker_jsarray = js_sys::Array::new();
                for marker in markers {
                    marker_jsarray.push(&marker);
                }

                monaco::sys::editor::set_model_markers(
                    text_model.as_ref(),
                    "owner",
                    &marker_jsarray,
                );
                // Acts like reset and clears the highlight
                let curr_model = text_model.as_ref();
                executed_line.pop();
                not_highlighted.set(
                    0,
                    (*curr_model)
                        .delta_decorations(&not_highlighted, &executed_line, None)
                        .into(),
                );

                // Proceed with loading into memory and expand pseudo-instructions if there are no errors.
                if marker_jsarray.length() == 0 {
                    // Load the binary into the datapath's memory
                    match (*datapath).initialize(assembled) {
                        Ok(_) => (),
                        // In the case of an error, stop early.
                        Err(_) => return,
                    }
                    // log!(datapath.memory.to_string());
                    text_model.set_value(&program_info.updated_monaco_string); // Expands pseudo-instructions to their hardware counterpart.
                }

                trigger.force_update();
            },
            text_model,
        )
    };

    // This is where the code will get executed. If you execute further
    // than when the code ends, the program crashes. This is remedied via the
    // syscall instruction, which will halt the datapath. As you execute the
    // code, the previously executed line is highlighted.
    let on_execute_clicked = {
        let text_model = Rc::clone(&text_model);
        let datapath = Rc::clone(&datapath);
        let trigger = use_force_update();

        let executed_line = executed_line.clone();
        let not_highlighted = not_highlighted.clone();
        let highlight_decor = highlight_decor.clone();

        use_callback(
            move |_, _| {
                let mut datapath = (*datapath).borrow_mut();
                let text_model = (*text_model).borrow_mut();
                let highlight_decor = (*highlight_decor).borrow_mut();

                // Pull ProgramInfo from the parser
                let (programinfo, _) = parser(text_model.get_value());

                // Get the current line and convert it to f64
                let list_of_line_numbers = programinfo.address_to_line_number;
                let index = datapath.registers.pc as usize / 4;
                let curr_line = *list_of_line_numbers.get(index).unwrap_or(&0) as f64 + 1.0; // add one to account for the editor's line numbers

                // Setup the range
                let curr_model = text_model.as_ref();
                let curr_range = monaco::sys::Range::new(curr_line, 0.0, curr_line, 0.0);

                // element to be stored in the stack to highlight the line
                let highlight_line: monaco::sys::editor::IModelDeltaDecoration =
                    Object::new().unchecked_into();
                highlight_line.set_options(&highlight_decor);
                let range_js = curr_range
                    .dyn_into::<JsValue>()
                    .expect("Range is not found.");
                highlight_line.set_range(&monaco::sys::IRange::from(range_js));
                let highlight_js = highlight_line
                    .dyn_into::<JsValue>()
                    .expect("Highlight is not found.");

                // log!("These are the stacks before the push");
                // log!(executed_line.at(0));
                // log!(not_highlighted.at(0));

                // push the decoration onto the executed_line stack
                executed_line.push(&highlight_js);

                // it may look ugly, but it makes sense. Uncomment debug statements to see why.
                not_highlighted.set(
                    0,
                    (*curr_model)
                        .delta_decorations(&not_highlighted, &executed_line, None)
                        .into(),
                );

                // log!("These are the stacks after the push");
                // log!(executed_line.at(0));
                // log!(not_highlighted.at(0));

                (*datapath).execute_instruction();

                // done with the highlight, prepare for the next one.
                executed_line.pop();

                // log!("These are the stacks after the pop");
                // log!(executed_line.at(0));
                // log!(not_highlighted.at(0));

                trigger.force_update();
            },
            (),
        )
    };

    let on_execute_stage_clicked = {
        let datapath = Rc::clone(&datapath);
        let text_model = Rc::clone(&text_model);
        let executed_line = executed_line.clone();
        let not_highlighted = not_highlighted.clone();
        let highlight_decor = highlight_decor;
        let trigger = use_force_update();

        use_callback(
            move |_, _| {
                let mut datapath = (*datapath).borrow_mut();
                let highlight_decor = (*highlight_decor).borrow_mut();
                if datapath.current_stage == Stage::InstructionDecode {
                    // highlight on InstructionDecode since syscall stops at that stage.
                    let text_model = (*text_model).borrow_mut();
                    let (programinfo, _) = parser(text_model.get_value());
                    let list_of_line_numbers = programinfo.address_to_line_number;
                    let index = datapath.registers.pc as usize / 4;
                    let curr_line = *list_of_line_numbers.get(index).unwrap_or(&0) as f64 + 1.0;
                    let curr_model = text_model.as_ref();
                    let curr_range = monaco::sys::Range::new(curr_line, 0.0, curr_line, 0.0);
                    let highlight_line: monaco::sys::editor::IModelDeltaDecoration =
                        Object::new().unchecked_into();
                    highlight_line.set_options(&highlight_decor);
                    let range_js = curr_range
                        .dyn_into::<JsValue>()
                        .expect("Range is not found.");
                    highlight_line.set_range(&monaco::sys::IRange::from(range_js));
                    let highlight_js = highlight_line
                        .dyn_into::<JsValue>()
                        .expect("Highlight is not found.");
                    executed_line.push(&highlight_js);
                    not_highlighted.set(
                        0,
                        (*curr_model)
                            .delta_decorations(&not_highlighted, &executed_line, None)
                            .into(),
                    );
                    (*datapath).execute_stage();
                    executed_line.pop();
                } else {
                    (*datapath).execute_stage();
                }
                trigger.force_update();
            },
            (),
        )
    };

    // This is how we will reset the datapath.
    // This will also clear any highlight on the editor.
    let on_reset_clicked = {
        let text_model = Rc::clone(&text_model);
        let datapath = Rc::clone(&datapath);
        let trigger = use_force_update();

        let executed_line = executed_line;
        let not_highlighted = not_highlighted;

        use_callback(
            move |_, _| {
                let mut datapath = (*datapath).borrow_mut();
                let text_model = (*text_model).borrow_mut();
                let curr_model = text_model.as_ref();
                executed_line.pop();
                not_highlighted.set(
                    0,
                    (*curr_model)
                        .delta_decorations(&not_highlighted, &executed_line, None)
                        .into(),
                );
                (*datapath).reset();
                trigger.force_update();
            },
            (),
        )
    };

    // Copies text to the user's clipboard
    let on_clipboard_clicked = {
        let text_model = Rc::clone(&text_model);
        let clipboard = use_clipboard();
        Callback::from(move |_: _| {
            let text_model = (*text_model).borrow_mut();
            clipboard.write_text(text_model.get_value());
            alert("Your code is saved to the clipboard.\nPaste it onto a text file to save it.\n(Ctrl/Cmd + V)");
        })
    };

    // We'll have the Mouse Hover event running at all times.
    {
        let text_model = Rc::clone(&text_model);
        use_event_with_window("mouseover", move |_: MouseEvent| {
            let hover_jsarray = hover_jsarray.clone();
            let hover_decor_array = hover_decor_array.clone();
            let text_model = (*text_model).borrow_mut();
            let curr_model = text_model.as_ref();
            let (program_info, _) = parser(text_model.get_value());

            // Parse output from parser and create an instance of IModelDeltaDecoration for each line.
            for (line_number, line_information) in program_info.monaco_line_info.iter().enumerate()
            {
                let decoration: IModelDeltaDecoration = new_object().into();

                let hover_range = monaco::sys::Range::new(
                    (line_number + 1) as f64,
                    0.0,
                    (line_number + 1) as f64,
                    0.0,
                );
                let hover_range_js = hover_range
                    .dyn_into::<JsValue>()
                    .expect("Range is not found.");
                decoration.set_range(&monaco::sys::IRange::from(hover_range_js));

                let hover_opts: IModelDecorationOptions = new_object().into();
                hover_opts.set_is_whole_line(true.into());
                let hover_message: IMarkdownString = new_object().into();
                js_sys::Reflect::set(
                    &hover_message,
                    &JsValue::from_str("value"),
                    &JsValue::from_str(&line_information.mouse_hover_string),
                )
                .unwrap();
                hover_opts.set_hover_message(&hover_message);
                decoration.set_options(&hover_opts);
                let hover_js = decoration
                    .dyn_into::<JsValue>()
                    .expect("Hover is not found.");
                hover_jsarray.push(&hover_js);
            }

            // log!("This is the array after the push");
            // log!(hover_jsarray.clone());

            // properly pass the handlers onto the array
            let new_hover_decor_array = (*curr_model).delta_decorations(
                &hover_decor_array.borrow_mut(),
                &hover_jsarray,
                None,
            );
            *hover_decor_array.borrow_mut() = new_hover_decor_array;

            // log!("These are the arrays after calling Delta Decorations");
            // log!(hover_jsarray.clone());
            // log!(hover_decor_array.borrow_mut().clone());

            // empty out the array that hold the decorations
            hover_jsarray.set_length(0);

            // log!("These are the arrays after calling popping the hover_jsarray");
            // log!(hover_jsarray.clone());
            // log!(hover_decor_array.borrow_mut().clone());
        });
    };

    // This is where we will have the user prompted to load in a file
    let upload_clicked_callback = use_callback(
        move |e: MouseEvent, _| {
            e.stop_propagation();
            on_upload_file_clicked();
        },
        (),
    );

    // This is the callback to get the file's contents and load it onto the Editor
    let file_picked_callback = {
        let text_model = Rc::clone(&text_model);
        use_callback(
            move |e: Event, _| {
                let text_model = (*text_model).borrow_mut().clone();
                let input: HtmlInputElement = e.target_unchecked_into();
                // gloo making the code readable and easy to implement
                let filelist = FileList::from(input.files().unwrap());
                let file = filelist.first().unwrap();
                let contents = gloo::file::futures::read_as_text(file);
                spawn_local(async move {
                    let contents = contents.await;

                    let contents = contents.expect("File contains invalid utf8"); // TODO: implement a file checker, will load in anything

                    text_model.set_value(&contents);
                })
            },
            (),
        )
    };

    html! {
        <>
            // button tied to the input file element, which is hidden to be more clean
            <input type="file" id="file_input" style="display: none;" accept=".txt,.asm,.mips" onchange={file_picked_callback} />
            <div style="display: flex; flex-direction: row; flex-wrap: nowrap; height: 100vh; padding: 8px; gap: 8px;">
                // Left column
                <div style="flex-basis: 70%; display: flex; flex-direction: column; align-items: stretch; min-width: 0;">
                    // Top buttons
                    <div>
<<<<<<< HEAD
                        <div class="buttons">
                            <button class="button" onclick={on_assemble_clicked}>{ "Assemble " }<i class="fa-sharp fa-solid fa-hammer"></i></button>
                            <button class="button" onclick={on_execute_clicked} disabled={(*datapath).borrow().is_halted()}>{ "Execute " }<i class="fa-regular fa-circle-play"></i></button>
                            <button class="button" onclick={on_execute_stage_clicked} disabled={(*datapath).borrow().is_halted()}> { "Execute Stage " }<i class="fa-solid fa-play"></i></button>
                            <button class="button" onclick={on_reset_clicked}>{ "Reset " }<i class="fa-solid fa-arrow-rotate-left"></i></button>
                            //<input type="button" value="Load File" onclick={upload_clicked_callback} />
                            <button class="button" onclick={upload_clicked_callback}>{"Upload File "}<i class="fa-sharp fa-solid fa-upload"></i></button>
                            //<input type="button" value="Save to Clipboard" onclick={on_clipboard_clicked} />
                            <button class="button" onclick={on_clipboard_clicked}>{"Copy to Clipboard "}<i class="fa-regular fa-copy"></i></button>
                        </div>
=======
                        <button class="button" onclick={on_assemble_clicked}>{ "Assemble " }<i class="fa-sharp fa-solid fa-hammer"></i></button>
                        <button class="button" onclick={on_execute_clicked} disabled={(*datapath).borrow().is_halted()}>{ "Execute " }<i class="fa-regular fa-circle-play"></i></button>
                        <button class="button" onclick={on_execute_stage_clicked} disabled={(*datapath).borrow().is_halted()}> { "Execute Stage " }<i class="fa-solid fa-play"></i></button>
                        <button class="button" onclick={on_reset_clicked}>{ "Reset " }<i class="fa-solid fa-arrow-rotate-left"></i></button>
                        //<input type="button" value="Load File" onclick={upload_clicked_callback} />
                        <button class="button" onclick={upload_clicked_callback}>{"Upload File "}<i class="fa-sharp fa-solid fa-upload"></i></button>
                        //<input type="button" value="Save to Clipboard" onclick={on_clipboard_clicked} />
                        <button class="button" onclick={on_clipboard_clicked}>{"Copy to Clipboard "}<i class="fa-regular fa-copy"></i></button>
>>>>>>> 2cbfa03b
                    </div>

                    // Editor
                    <div style="flex-grow: 1; min-height: 4em;">
                        <SwimEditor text_model={(*text_model).borrow().clone()} />
                    </div>

                    // Console
                    <Console parsermsg={(*parser_text_output).clone()} datapath={(*datapath.borrow()).clone()}
                    memorymsg={(*memory_text_output).clone()}/>
                </div>

                // Right column
                <Regview gp={(*datapath).borrow().registers} fp={(*datapath).borrow().coprocessor.fpr}/>
            </div>
        </>
    }
}

/// Creates a new `JsValue`.
fn new_object() -> JsValue {
    js_sys::Object::new().into()
}

/**********************  Editor Component **********************/

#[derive(PartialEq, Properties)]
pub struct SwimEditorProps {
    pub text_model: TextModel,
}

fn get_options() -> IStandaloneEditorConstructionOptions {
    let options = IStandaloneEditorConstructionOptions::default();
    options.set_theme("vs-dark".into());
    options.set_language("mips".into());
    options.set_scroll_beyond_last_line(false.into());
    options.set_automatic_layout(true.into());

    let minimap = IEditorMinimapOptions::default();
    minimap.set_enabled(false.into());
    options.set_minimap(Some(&minimap));

    let scrollbar = IEditorScrollbarOptions::default();
    scrollbar.set_always_consume_mouse_wheel(false.into());
    options.set_scrollbar(Some(&scrollbar));

    let suggest = ISuggestOptions::default();
    suggest.set_show_keywords(false.into());
    suggest.set_show_variables(false.into());
    suggest.set_show_icons(false.into());
    suggest.set_show_words(false.into());
    suggest.set_filter_graceful(false.into());
    options.set_suggest(Some(&suggest));

    options
}

#[function_component]
pub fn SwimEditor(props: &SwimEditorProps) -> Html {
    html! {
        <CodeEditor classes={"editor"} options={get_options()} model={props.text_model.clone()} />
    }
}

/**********************  "Console" Component **********************/
#[derive(PartialEq, Properties)]
pub struct Consoleprops {
    pub parsermsg: String,
}

/**********************  File I/O Function ***********************/
pub fn on_upload_file_clicked() {
    // log!("Upload clicked!");

    let window = web_sys::window().expect("should have a window in this context");
    let document = window.document().expect("window should have a document");

    let file_input_elem = document
        .get_element_by_id("file_input")
        .expect("File input element with id \"file_input\" should exist.");

    let file_input_elem = file_input_elem
        .dyn_into::<HtmlInputElement>()
        .expect("Element should be an HtmlInputElement");

    // log!("Before click");
    // workaround for https://github.com/yewstack/yew/pull/3037 since it's not in 0.20
    spawn_local(async move {
        file_input_elem.click();
    });
    // log!("After click");
}

fn main() {
    yew::Renderer::<App>::new().render();
}<|MERGE_RESOLUTION|>--- conflicted
+++ resolved
@@ -432,7 +432,6 @@
                 <div style="flex-basis: 70%; display: flex; flex-direction: column; align-items: stretch; min-width: 0;">
                     // Top buttons
                     <div>
-<<<<<<< HEAD
                         <div class="buttons">
                             <button class="button" onclick={on_assemble_clicked}>{ "Assemble " }<i class="fa-sharp fa-solid fa-hammer"></i></button>
                             <button class="button" onclick={on_execute_clicked} disabled={(*datapath).borrow().is_halted()}>{ "Execute " }<i class="fa-regular fa-circle-play"></i></button>
@@ -443,16 +442,6 @@
                             //<input type="button" value="Save to Clipboard" onclick={on_clipboard_clicked} />
                             <button class="button" onclick={on_clipboard_clicked}>{"Copy to Clipboard "}<i class="fa-regular fa-copy"></i></button>
                         </div>
-=======
-                        <button class="button" onclick={on_assemble_clicked}>{ "Assemble " }<i class="fa-sharp fa-solid fa-hammer"></i></button>
-                        <button class="button" onclick={on_execute_clicked} disabled={(*datapath).borrow().is_halted()}>{ "Execute " }<i class="fa-regular fa-circle-play"></i></button>
-                        <button class="button" onclick={on_execute_stage_clicked} disabled={(*datapath).borrow().is_halted()}> { "Execute Stage " }<i class="fa-solid fa-play"></i></button>
-                        <button class="button" onclick={on_reset_clicked}>{ "Reset " }<i class="fa-solid fa-arrow-rotate-left"></i></button>
-                        //<input type="button" value="Load File" onclick={upload_clicked_callback} />
-                        <button class="button" onclick={upload_clicked_callback}>{"Upload File "}<i class="fa-sharp fa-solid fa-upload"></i></button>
-                        //<input type="button" value="Save to Clipboard" onclick={on_clipboard_clicked} />
-                        <button class="button" onclick={on_clipboard_clicked}>{"Copy to Clipboard "}<i class="fa-regular fa-copy"></i></button>
->>>>>>> 2cbfa03b
                     </div>
 
                     // Editor
