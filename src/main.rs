--- conflicted
+++ resolved
@@ -184,7 +184,6 @@
     };
 
     html! {
-<<<<<<< HEAD
         <>
             <div style="display: flex; flex-direction: column;">
                 <div>
@@ -196,6 +195,7 @@
                     <div style="width: 70%">
                         <button class="button" onclick={on_load_clicked}>{ "Assemble" }</button>
                         <button class="button" onclick={on_execute_clicked}> { "Execute" }</button>
+                        <button class="button" onclick={on_execute_stage_clicked}> { "Execute Stage" }</button>
                         <button class="button" onclick={on_reset_clicked}>{ "Reset" }</button>
                         <input type="button" value="Load File" onclick={upload_clicked_callback} />
                         <SwimEditor text_model={(*text_model).borrow().clone()} />
@@ -209,30 +209,13 @@
                             >{"Memory"}</button>
                         </div>
                         <Console parsermsg={(*parser_text_output).clone()}/>
+                        <VisualDatapath datapath={(*datapath.borrow()).clone()} svg_path={"static/datapath.svg"} />
                     </div>
                     // Pass in register data from emu core
                     <Regview gp={(*datapath).borrow().registers} fp={(*datapath).borrow().coprocessor.fpr}/>
                 </div>
             </div>
         </>
-=======
-        <div>
-            <h1>{"Welcome to SWIM"}</h1>
-            <button onclick={on_load_clicked}>{ "Assemble" }</button>
-            <button onclick={on_execute_clicked}> { "Execute Instruction" }</button>
-            <button onclick={on_execute_stage_clicked}> { "Execute Stage" }</button>
-            <button onclick={on_reset_clicked}>{ "Reset" }</button>
-            // button tied to the input file element, which is hidden to be more clean
-            <input type="button" value="Load File" onclick={upload_clicked_callback} />
-            <input type="file" id="file_input" style="display: none;" accept=".txt,.asm,.mips" onchange={file_picked_callback} />
-            // Pass in register data from emu core
-            <Regview gp={(*datapath).borrow().registers}/>
-            <SwimEditor text_model={(*text_model).borrow().clone()} />
-            <button onclick={on_error_clicked}>{ "Click" }</button>
-            <Console parsermsg={(*parser_text_output).clone()}/>
-            <VisualDatapath datapath={(*datapath.borrow()).clone()} svg_path={"static/datapath.svg"} />
-        </div>
->>>>>>> 84e15bed
     }
 }
 
