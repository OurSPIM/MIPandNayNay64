--- conflicted
+++ resolved
@@ -432,13 +432,8 @@
                     <div>
                         <div class="buttons">
                             <button class="button" onclick={on_assemble_clicked}>{ "Assemble " }<i class="fa-sharp fa-solid fa-hammer"></i></button>
-<<<<<<< HEAD
-                            <button class="button" onclick={on_execute_clicked} disabled={(*datapath).borrow().is_halted()}>{ "Execute " }<i class="fa-regular fa-circle-play"></i></button>
-                            <button class="button" onclick={on_execute_stage_clicked} disabled={(*datapath).borrow().is_halted()}> { "Execute Stage " }<i class="fa-solid fa-play"></i></button>
-=======
                             <button class="button" onclick={on_execute_clicked} disabled={datapath.borrow().is_halted()}>{ "Execute " }<i class="fa-regular fa-circle-play"></i></button>
                             <button class="button" onclick={on_execute_stage_clicked} disabled={datapath.borrow().is_halted()}> { "Execute Stage " }<i class="fa-solid fa-play"></i></button>
->>>>>>> abe38422
                             <button class="button" onclick={on_reset_clicked}>{ "Reset " }<i class="fa-solid fa-arrow-rotate-left"></i></button>
                             //<input type="button" value="Load File" onclick={upload_clicked_callback} />
                             <button class="button" onclick={upload_clicked_callback}>{"Upload File "}<i class="fa-sharp fa-solid fa-upload"></i></button>
