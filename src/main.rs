--- conflicted
+++ resolved
@@ -386,7 +386,6 @@
                 <div style="flex-basis: 70%; display: flex; flex-direction: column; align-items: stretch; min-width: 0;">
                     // Top buttons
                     <div>
-<<<<<<< HEAD
                         <button class="button" onclick={on_assemble_clicked}>{ "Assemble " }<i class="fa-sharp fa-solid fa-hammer"></i></button>
                         <button class="button" onclick={on_execute_clicked} disabled={(*datapath).borrow().is_halted()}>{ "Execute " }<i class="fa-solid fa-play"></i></button>
                         <button class="button" onclick={on_execute_stage_clicked} disabled={(*datapath).borrow().is_halted()}> { "Execute Stage " }<i class="fa-regular fa-circle-play"></i></button>
@@ -395,14 +394,6 @@
                         <button class="button" onclick={upload_clicked_callback}>{"Load File "}<i class="fa-sharp fa-solid fa-upload"></i></button>
                         //<input type="button" value="Save to Clipboard" onclick={on_clipboard_clicked} /> 
                         <button class="button" onclick={on_clipboard_clicked}>{"Save to Clipboard "}<i class="fa-sharp fa-solid fa-floppy-disk"></i></button>
-=======
-                        <button class="button" onclick={on_assemble_clicked}>{ "Assemble" }</button>
-                        <button class="button" onclick={on_execute_clicked} disabled={(*datapath).borrow().is_halted()}> { "Execute" }</button>
-                        <button class="button" onclick={on_execute_stage_clicked} disabled={(*datapath).borrow().is_halted()}> { "Execute Stage" }</button>
-                        <button class="button" onclick={on_reset_clicked}>{ "Reset" }</button>
-                        <input type="button" value="Upload File" onclick={upload_clicked_callback} />
-                        <input type="button" value="Copy to Clipboard" onclick={on_clipboard_clicked} />
->>>>>>> e28e325a
                     </div>
 
                     // Editor
