--- conflicted
+++ resolved
@@ -60,15 +60,11 @@
     // Link to the Yew Editor Component, if not used by the end of the project remove it.
     let codelink = CodeEditorLink::default();
 
-<<<<<<< HEAD
     // Setup the array that would store decorations applied to the
     // text model and initialize the options for it.
-    let delta_decor = monaco::sys::editor::IModelDecorationOptions::default();
-    let new_decor_array = js_sys::Array::new();
-    let old_decor_array = js_sys::Array::new();
     let hover_jsarray = js_sys::Array::new();
     let hover_decor_array = js_sys::Array::new();
-=======
+    
     // For the clipboard callback from yew_hooks
     let clipboard = use_clipboard();
 
@@ -76,7 +72,6 @@
     // was executed after the execute button is pressed.
     let executed_line = js_sys::Array::new();
     let not_highlighted = js_sys::Array::new();
->>>>>>> 406fd83e
 
     // Setting up the options/parameters which
     // will highlight the previously executed line.
@@ -110,12 +105,8 @@
             move |_, text_model| {
                 let mut datapath = (*datapath).borrow_mut();
                 let text_model = (*text_model).borrow_mut();
-<<<<<<< HEAD
 
                 // parses through the code to assemble the binary and retrieves programinfo for error marking and mouse hover
-=======
-                // Parses through the code to assemble the binary
->>>>>>> 406fd83e
                 let (program_info, assembled) = parser(text_model.get_value());
                 parser_text_output.set(program_info.console_out_post_assembly);
 
@@ -238,14 +229,6 @@
                 // log!(not_highlighted.at(0));
 
                 trigger.force_update();
-<<<<<<< HEAD
-                // done with the highlight, prepare for the next one.
-                new_decor_array.pop();
-                // log!("These are the arrays after the pop");
-                // log!(new_decor_array.at(0));
-                // log!(old_decor_array.at(0));
-=======
->>>>>>> 406fd83e
             },
             (),
         )
