--- conflicted
+++ resolved
@@ -96,12 +96,7 @@
             move |_, text_model| {
                 let mut datapath = (*datapath).borrow_mut();
                 let text_model = (*text_model).borrow_mut();
-<<<<<<< HEAD
-                let (tmi, _) = parser(text_model.get_value());
-                // parses through the code to assemble the binary
-                let (_, assembled) = parser(text_model.get_value());
-                parser_text_output.set(tmi.console_out_post_assembly);
-=======
+
                 // parses through the code to assemble the binary
                 let (program_info, assembled) = parser(text_model.get_value());
                 parser_text_output.set(program_info.console_out_post_assembly);
@@ -136,7 +131,6 @@
                     &marker_jsarray,
                 );
 
->>>>>>> 185b23e0
                 // Load the binary into the datapath's memory
                 (*datapath)
                     .initialize(assembled)
@@ -331,14 +325,12 @@
     }
 }
 
-<<<<<<< HEAD
-=======
+
 /// Creates a new `JsValue`.
 fn new_object() -> JsValue {
     js_sys::Object::new().into()
 }
 
->>>>>>> 185b23e0
 /**********************  Editor Component **********************/
 
 #[derive(PartialEq, Properties)]
