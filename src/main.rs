pub mod emulation_core;
pub mod parser;
#[cfg(test)]
pub mod tests;
pub mod ui;

use emulation_core::datapath::Datapath;
use emulation_core::mips::datapath::MipsDatapath;
use gloo::{console::log, file::FileList};
use js_sys::{Object};
use monaco::{
    api::TextModel,
    sys::editor::{
        IEditorMinimapOptions, IEditorScrollbarOptions, IStandaloneEditorConstructionOptions,
    },
    yew::{CodeEditor, CodeEditorLink},
};
use parser::parser_assembler_main::parser;
use std::{cell::RefCell, rc::Rc};
use stylist::css;
use wasm_bindgen_futures::spawn_local;
use web_sys::HtmlInputElement;
//use stylist::yew::*;
use ui::console::component::Console;
use ui::regview::component::Regview;
use ui::visual_datapath::VisualDatapath;
use wasm_bindgen::{JsCast, JsValue};
use yew::prelude::*;
use yew::{html, Html, Properties};

#[function_component(App)]
fn app() -> Html {
    // This contains the binary representation of "ori $s0, $zero, 12345", which
    // stores 12345 in register $s0.
    let code = String::from("ori $s0, $zero, 12345\n");
    let language = String::from("mips");

    let mut switch_view = 0;
    true.then(|| {
        switch_view += 1;
    });
    false.then(|| {
        switch_view += 1;
    });

    // This is the initial text model with default text contents. The
    // use_state_eq hook is created so that the component can be updated
    // when the text model changes.
    let text_model = use_state_eq(|| {
        Rc::new(RefCell::new(
            TextModel::create(&code, Some(&language), None).unwrap(),
        ))
    });

    // Link to the Yew Editor Component, if not used by the end of the project remove it.
    let codelink = CodeEditorLink::default();



    // Setup the array that would store decorations applied to the
    // text model and initialize the options for it.
    let delta_decor = monaco::sys::editor::IModelDecorationOptions::default();
    let new_decor_array = js_sys::Array::new();
    let old_decor_array = js_sys::Array::new();

    // Setting up the options/parameters which
    // will highlight the executed line.
    // Currently, just highlights the first line as
    // a proof of concept.
    // Hit Assemble, then Execute to see the line highlight.
    // Hit Reset to see the line not highlighted.
    let curr_range = monaco::sys::Range::new(1.0, 0.0, 1.0, 0.0);
    let range_js = curr_range
        .dyn_into::<JsValue>()
        .expect("Range is not found.");
    delta_decor.set_is_whole_line(true.into());
    delta_decor.set_inline_class_name("myInlineDecoration".into());

    // element to be stored in the Decoration array (keep this)
    let highlight_line: monaco::sys::editor::IModelDeltaDecoration =
        Object::new().unchecked_into();
    highlight_line.set_options(&delta_decor);
    highlight_line.set_range(&monaco::sys::IRange::from(range_js));
    let highlight_js = highlight_line
        .dyn_into::<JsValue>()
        .expect("Highlight is not found.");




    // TODO: Output will be stored in two ways, the first would be the parser's
    // messages via logs and the registers will be stored
    // in a custom-built register viewer.
    let parser_text_output = use_state_eq(String::new);

    // Since we want the Datapath to be independent from all the
    // events within the app, we will create it when the app loads. This is also done
    // since the scope will be open across all events involved with it. To achieve this,
    // we use interior mutability to have the reference to the Datapath immutable, but
    // the ability to access and change its contents be mutable.
    let datapath = use_state_eq(|| Rc::new(RefCell::new(MipsDatapath::default())));

    // This is where we take the code and run it through the emulation core
    let on_assemble_clicked = {
        let text_model = Rc::clone(&text_model);
        let datapath = Rc::clone(&datapath);
        let trigger = use_force_update();
        use_callback(
            move |_, text_model| {
                let mut datapath = (*datapath).borrow_mut();
                let text_model = (*text_model).borrow_mut();

                // parses through the code to assemble the binary
                let (_, assembled) = parser(text_model.get_value());
                // log!(JsValue::from_str(&datapath.registers.to_string()));
                // Load the binary into the datapath's memory
                (*datapath)
                    .load_instructions(assembled)
                    .expect("Memory could not be loaded");
                //log!(datapath.memory.to_string());
                trigger.force_update();
            },
            text_model,
        )
    };

    // This is where the code will get executed. If you execute further
    // than when the code ends, the program crashes.
    let on_execute_clicked = {
        let text_model = Rc::clone(&text_model);
        let datapath = Rc::clone(&datapath);
        let trigger = use_force_update();

        let new_decor_array = new_decor_array.clone();
        let old_decor_array = old_decor_array.clone();

        use_callback(
            move |_, _| {
                let mut datapath = (*datapath).borrow_mut();

                let text_model = (*text_model).borrow_mut();
                let curr_model = text_model.as_ref();
                // log!("These are the arrays before the push");
                // log!(new_decor_array.at(0));
                // log!(old_decor_array.at(0));
                new_decor_array.push(&highlight_js);
                //it may look ugly, but it makes sense. Uncomment debug statements to see why.
                old_decor_array.set(0, (*curr_model).delta_decorations(&old_decor_array, &new_decor_array, None).into()); 
                (*datapath).execute_instruction();
                // log!("These are the arrays after the push");
                // log!(new_decor_array.at(0));
                // log!(old_decor_array.at(0));
                // log!(JsValue::from_str(&datapath.registers.to_string()));
                trigger.force_update();
            },
            (),
        )
    };

    let on_execute_stage_clicked = {
        let datapath = Rc::clone(&datapath);
        let trigger = use_force_update();
        use_callback(
            move |_, _| {
                let mut datapath = (*datapath).borrow_mut();
                (*datapath).execute_stage();
                trigger.force_update();
            },
            (),
        )
    };

    // This is how we will reset the datapath. This is the only method to "halt"
    // programs since if the user continues to execute, the whole application will
    // crash.
    let on_reset_clicked = {
        let text_model = Rc::clone(&text_model);
        let datapath = Rc::clone(&datapath);
        let trigger = use_force_update();

        let new_decor_array = new_decor_array.clone();
        let old_decor_array = old_decor_array.clone();

        use_callback(
            move |_, _| {
                let mut datapath = (*datapath).borrow_mut();
                let text_model = (*text_model).borrow_mut();
                let curr_model = text_model.as_ref();
                new_decor_array.pop();
                old_decor_array.set(0, (*curr_model).delta_decorations(&old_decor_array, &new_decor_array, None).into());
                (*datapath).reset();
                // log!("The handle should still be there, no highlight");
                // log!(old_decor_array.at(0));
                // log!(new_decor_array.at(0));
                // log!(JsValue::from_str(&datapath.registers.to_string()));
                trigger.force_update();
            },
            (),
        )
    };

    // This is where the parser will output its error messages to the user.
    // Currently, it is tied to a button with placeholder text. The goal is to have
    // this action take place when the Text Model changes and output the messages provided
    // by the parser.
    let on_error_clicked = {
        let parser_text_output = parser_text_output.clone();
        use_callback(
            move |_, _| {
                parser_text_output.set("Arial".to_string());
            },
            (),
        )
    };

    // This is where we will have the user prompted to load in a file
    let upload_clicked_callback = use_callback(
        move |e: MouseEvent, _| {
            e.stop_propagation();
            on_upload_file_clicked();
        },
        (),
    );

    // This is the callback to get the file's contents and load it onto the Editor
    let file_picked_callback = {
        let text_model = Rc::clone(&text_model);
        use_callback(
            move |e: Event, _| {
                let text_model = (*text_model).borrow_mut().clone();
                let input: HtmlInputElement = e.target_unchecked_into();
                // gloo making the code readable and easy to implement
                let filelist = FileList::from(input.files().unwrap());
                let file = filelist.first().unwrap();
                let contents = gloo::file::futures::read_as_text(file);
                spawn_local(async move {
                    let contents = contents.await;

                    let contents = contents.expect("File contains invalid utf8"); // TODO: implement a file checker, will load in anything

                    text_model.set_value(&contents);
                })
            },
            (),
        )
    };

    html! {
<<<<<<< HEAD
        <div>
            <button onclick={on_assemble_clicked}>{ "Assemble" }</button>
            <button onclick={on_execute_clicked}> { "Execute" }</button>
            <button onclick={on_reset_clicked}>{ "Reset" }</button>
            // button tied to the input file element, which is hidden to be more clean
            <input type="button" value="Load File" onclick={upload_clicked_callback} />
            <input type="file" id="file_input" style="display: none;" accept=".txt,.asm,.mips" onchange={file_picked_callback} />
            // Pass in register data from emu core
            <Regview gp={(*datapath).borrow().registers}/>
            <SwimEditor link={codelink.clone()} text_model={(*text_model).borrow().clone()} />
            <button onclick={on_error_clicked}>{ "Click" }</button>
            <Console parsermsg={(*parser_text_output).clone()}/>
        </div>
=======
        <>
            <div style="display: flex; flex-direction: column;">
                <div>
                    //<h1>{"Welcome to SWIM"}</h1>
                    // button tied to the input file element, which is hidden to be more clean
                    <input type="file" id="file_input" style="display: none;" accept=".txt,.asm,.mips" onchange={file_picked_callback} />
                </div>
                <div style="display: flex">
                    <div style="width: 70%">
                        <button class="button" onclick={on_load_clicked}>{ "Assemble" }</button>
                        <button class="button" onclick={on_execute_clicked}> { "Execute" }</button>
                        <button class="button" onclick={on_execute_stage_clicked}> { "Execute Stage" }</button>
                        <button class="button" onclick={on_reset_clicked}>{ "Reset" }</button>
                        <input type="button" value="Load File" onclick={upload_clicked_callback} />
                        <SwimEditor text_model={(*text_model).borrow().clone()} />
                        <button onclick={on_error_clicked}>{ "Click" }</button>
                        <div class="tab">
                            <button class="tabs" style="width: 10%;"
                            >{"Console"}</button>
                            <button class="tabs" style="width: 10%;"
                            >{"Datapath"}</button>
                            <button class="tabs" style="width: 10%;"
                            >{"Memory"}</button>
                        </div>
                        <Console parsermsg={(*parser_text_output).clone()}/>
                        <VisualDatapath datapath={(*datapath.borrow()).clone()} svg_path={"static/datapath.svg"} />
                    </div>
                    // Pass in register data from emu core
                    <Regview gp={(*datapath).borrow().registers} fp={(*datapath).borrow().coprocessor.fpr}/>
                </div>
            </div>
        </>
>>>>>>> 8e500599
    }
}

/**********************  Editor Component **********************/

#[derive(PartialEq, Properties)]
pub struct SwimEditorProps {
    pub text_model: TextModel,
    pub link: CodeEditorLink,
}

fn get_options() -> IStandaloneEditorConstructionOptions {
    let options = IStandaloneEditorConstructionOptions::default();
    options.set_theme("vs-dark".into());
    options.set_language("mips".into());
    options.set_scroll_beyond_last_line(false.into());
    options.set_automatic_layout(true.into());

    let minimap = IEditorMinimapOptions::default();
    minimap.set_enabled(false.into());
    options.set_minimap(Some(&minimap));

    let scrollbar = IEditorScrollbarOptions::default();
    scrollbar.set_always_consume_mouse_wheel(false.into());
    options.set_scrollbar(Some(&scrollbar));

    options
}

#[function_component]
pub fn SwimEditor(props: &SwimEditorProps) -> Html {
    html! {
<<<<<<< HEAD
        <CodeEditor classes={css!(r#"height: 70vh; width: 79vw;"#)} link={props.link.clone()} options={get_options()} model={props.text_model.clone()} />
=======
        <CodeEditor classes={css!(r#"height: 70vh; width: 100%;"#)} options={get_options()} model={props.text_model.clone()} />
>>>>>>> 8e500599
    }
}

/**********************  "Console" Component **********************/
#[derive(Properties, PartialEq)]
pub struct Consoleprops {
    pub parsermsg: String,
}

/**********************  File I/O Function ***********************/
pub fn on_upload_file_clicked() {
    // log!(JsValue::from("Upload clicked!"));

    let window = web_sys::window().expect("should have a window in this context");
    let document = window.document().expect("window should have a document");

    let file_input_elem = document
        .get_element_by_id("file_input")
        .expect("File input element with id \"file_input\" should exist.");

    let file_input_elem = file_input_elem
        .dyn_into::<HtmlInputElement>()
        .expect("Element should be an HtmlInputElement");

    // log!(JsValue::from("Before click"));
    // workaround for https://github.com/yewstack/yew/pull/3037 since it's not in 0.20
    spawn_local(async move {
        file_input_elem.click();
    });
    // log!(JsValue::from("After click"));
}

fn main() {
    yew::Renderer::<App>::new().render();
}<|MERGE_RESOLUTION|>--- conflicted
+++ resolved
@@ -19,7 +19,7 @@
 use std::{cell::RefCell, rc::Rc};
 use stylist::css;
 use wasm_bindgen_futures::spawn_local;
-use web_sys::HtmlInputElement;
+use web_sys::{HtmlInputElement};
 //use stylist::yew::*;
 use ui::console::component::Console;
 use ui::regview::component::Regview;
@@ -54,7 +54,6 @@
 
     // Link to the Yew Editor Component, if not used by the end of the project remove it.
     let codelink = CodeEditorLink::default();
-
 
 
     // Setup the array that would store decorations applied to the
@@ -101,7 +100,7 @@
     let datapath = use_state_eq(|| Rc::new(RefCell::new(MipsDatapath::default())));
 
     // This is where we take the code and run it through the emulation core
-    let on_assemble_clicked = {
+    let on_load_clicked = {
         let text_model = Rc::clone(&text_model);
         let datapath = Rc::clone(&datapath);
         let trigger = use_force_update();
@@ -246,21 +245,6 @@
     };
 
     html! {
-<<<<<<< HEAD
-        <div>
-            <button onclick={on_assemble_clicked}>{ "Assemble" }</button>
-            <button onclick={on_execute_clicked}> { "Execute" }</button>
-            <button onclick={on_reset_clicked}>{ "Reset" }</button>
-            // button tied to the input file element, which is hidden to be more clean
-            <input type="button" value="Load File" onclick={upload_clicked_callback} />
-            <input type="file" id="file_input" style="display: none;" accept=".txt,.asm,.mips" onchange={file_picked_callback} />
-            // Pass in register data from emu core
-            <Regview gp={(*datapath).borrow().registers}/>
-            <SwimEditor link={codelink.clone()} text_model={(*text_model).borrow().clone()} />
-            <button onclick={on_error_clicked}>{ "Click" }</button>
-            <Console parsermsg={(*parser_text_output).clone()}/>
-        </div>
-=======
         <>
             <div style="display: flex; flex-direction: column;">
                 <div>
@@ -275,7 +259,7 @@
                         <button class="button" onclick={on_execute_stage_clicked}> { "Execute Stage" }</button>
                         <button class="button" onclick={on_reset_clicked}>{ "Reset" }</button>
                         <input type="button" value="Load File" onclick={upload_clicked_callback} />
-                        <SwimEditor text_model={(*text_model).borrow().clone()} />
+                        <SwimEditor link={codelink.clone()} text_model={(*text_model).borrow().clone()} />
                         <button onclick={on_error_clicked}>{ "Click" }</button>
                         <div class="tab">
                             <button class="tabs" style="width: 10%;"
@@ -293,7 +277,6 @@
                 </div>
             </div>
         </>
->>>>>>> 8e500599
     }
 }
 
@@ -326,11 +309,7 @@
 #[function_component]
 pub fn SwimEditor(props: &SwimEditorProps) -> Html {
     html! {
-<<<<<<< HEAD
-        <CodeEditor classes={css!(r#"height: 70vh; width: 79vw;"#)} link={props.link.clone()} options={get_options()} model={props.text_model.clone()} />
-=======
-        <CodeEditor classes={css!(r#"height: 70vh; width: 100%;"#)} options={get_options()} model={props.text_model.clone()} />
->>>>>>> 8e500599
+        <CodeEditor classes={css!(r#"height: 70vh; width: 100%;"#)} options={get_options()} link={props.link.clone()} model={props.text_model.clone()} />
     }
 }
 
