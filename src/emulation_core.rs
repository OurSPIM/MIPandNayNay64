//! The emulation core for the project.

pub mod architectures;
pub mod datapath;
pub mod line_info;
pub mod mips;
<<<<<<< HEAD
pub mod riscv;
pub mod stack;
=======
pub mod register;
pub mod riscv;
>>>>>>> f714028b
<|MERGE_RESOLUTION|>--- conflicted
+++ resolved
@@ -4,10 +4,6 @@
 pub mod datapath;
 pub mod line_info;
 pub mod mips;
-<<<<<<< HEAD
-pub mod riscv;
-pub mod stack;
-=======
 pub mod register;
 pub mod riscv;
->>>>>>> f714028b
+pub mod stack;