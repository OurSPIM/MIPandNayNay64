--- conflicted
+++ resolved
@@ -60,62 +60,12 @@
     };
 
     html! {
-<<<<<<< HEAD
         <>
             // Console buttons
             <div class="tabs">
                 <button class="tab" label="console" onclick={change_tab.clone()}>{"Console"}</button>
                 <button class="tab" label="datapath" onclick={change_tab.clone()}>{"Datapath"}</button>
                 <button class="tab" label="memory" onclick={change_tab.clone()}>{"Memory"}</button>
-=======
-            <>
-                if *active_tab == TabState::Console {
-                    <div class="console">
-                        { props.parsermsg.clone() }
-                    </div>
-                } else if *active_tab == TabState::Datapath {
-                    <div class="datapath-wrapper">
-                        <VisualDatapath datapath={props.datapath.clone()} svg_path={"static/datapath.svg"} size={datapath_size} />
-                    </div>
-                } else {
->>>>>>> e28e325a
-
-                    <div class="console">
-                        <pre class = "memory-view">
-                            {props.datapath.memory.generate_formatted_hex() }
-                        </pre>
-                    </div>
-                }
-<<<<<<< HEAD
-                if *active_tab == TabState::Memory {
-                    <button>{"Dec"}</button>
-                    <button>{"Bin"}</button>
-                    <button>{"Hex"}</button>
-                }
-            </div>
-            if *active_tab == TabState::Console {
-                <div class="console">
-                    { props.parsermsg.clone() }
-                </div>
-            } else if *active_tab == TabState::Datapath {
-                <div class="datapath-wrapper">
-                    <VisualDatapath datapath={props.datapath.clone()} svg_path={"static/datapath.svg"} size={datapath_size} />
-                </div>
-            } else {
-                <div class="console">
-                    { props.datapath.memory.to_string() }
-                </div>
-            }
-
-        </>
-    }
-=======
-
-                // Console buttons
-                <div class="tabs">
-                    <button class="tab" label="console" onclick={change_tab.clone()}>{"Console"}</button>
-                    <button class="tab" label="datapath" onclick={change_tab.clone()}>{"Datapath"}</button>
-                    <button class="tab" label="memory" onclick={change_tab.clone()}>{"Memory"}</button>
 
                     if *active_tab == TabState::Datapath {
                         <button onclick={toggle_zoom}>{"Toggle Zoom"}</button>
@@ -128,5 +78,4 @@
                 </div>
             </>
         }
->>>>>>> e28e325a
 }