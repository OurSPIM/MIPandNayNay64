--- conflicted
+++ resolved
@@ -97,13 +97,9 @@
                 <button class="tab" label="memory" onclick={change_tab.clone()}>{"Memory"}</button>
 
                 if *active_tab == TabState::Datapath {
-<<<<<<< HEAD
                     <button class ="tab" onclick={toggle_zoom}>{"Toggle Zoom"}</button>
-=======
-                    <button onclick={toggle_zoom}>{"Toggle Zoom"}</button>
-                    <button onclick={switch_datapath_type}>{"Switch Datapath View"}</button>
+                    <button class="tab" onclick={switch_datapath_type}>{"Switch Datapath View"}</button>
 
->>>>>>> 2cc730f4
                 }
             </div>
         </>
