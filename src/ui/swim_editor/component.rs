<<<<<<< HEAD
use std::collections::HashMap;
use std::str::FromStr;
=======
use std::collections::HashSet;
>>>>>>> ca050026
use std::{cell::RefCell, rc::Rc};

use monaco::{
    api::TextModel,
    sys::{
        editor::{
            IEditorMinimapOptions, IEditorScrollbarOptions, IModelDecorationOptions,
            IModelDeltaDecoration, IStandaloneEditorConstructionOptions, ISuggestOptions,
            ScrollType,
        },
        IMarkdownString, Range,
    },
    yew::{CodeEditor, CodeEditorLink},
};
use wasm_bindgen::{JsCast, JsValue};
use web_sys::HtmlInputElement;
use yew::prelude::*;
use yew::{html, Callback, Properties};
use yew_hooks::prelude::*;

use crate::emulation_core::mips::memory::Memory;
use crate::emulation_core::mips::stack::Stack;
use crate::ui::assembled_view::component::{StackFrameView, StackSegment};
use crate::{
    agent::datapath_communicator::DatapathCommunicator,
    emulation_core::architectures::AvailableDatapaths,
    parser::parser_structs_and_enums::ProgramInfo,
    ui::{
        assembled_view::component::{DataSegment, TextSegment},
        swim_editor::tab::{Tab, TabState},
    },
};
use strum::IntoEnumIterator;

#[derive(PartialEq, Properties)]
pub struct SwimEditorProps {
    pub text_model: UseStateHandle<TextModel>,
    pub lines_content: Rc<RefCell<Vec<String>>>,
    pub program_info: ProgramInfo,
    pub binary: Vec<u32>,
    pub labels: HashMap<String, usize>,
    pub pc: u64,
    pub pc_limit: usize,
    pub memory_curr_instr: UseStateHandle<u64>,
    pub editor_curr_line: UseStateHandle<f64>,
    pub editor_active_tab: UseStateHandle<TabState>,
    pub console_active_tab: UseStateHandle<TabState>,
    pub current_architecture: AvailableDatapaths,
    pub speed: u32,
    pub communicator: &'static DatapathCommunicator,
<<<<<<< HEAD
    pub sp: u64,
    pub memory: Memory,
    pub stack: Stack,
=======
    pub breakpoints: UseStateHandle<HashSet<u64>>,
}

#[derive(Default, PartialEq)]
pub enum EditorTabState {
    #[default]
    Editor,
    TextSegment,
    DataSegment,
>>>>>>> ca050026
}

fn get_options() -> IStandaloneEditorConstructionOptions {
    let options = IStandaloneEditorConstructionOptions::default();
    options.set_theme("vs-dark".into());
    options.set_language("mips".into());
    options.set_scroll_beyond_last_line(false.into());
    options.set_automatic_layout(true.into());

    let minimap = IEditorMinimapOptions::default();
    minimap.set_enabled(false.into());
    options.set_minimap(Some(&minimap));

    let scrollbar = IEditorScrollbarOptions::default();
    scrollbar.set_always_consume_mouse_wheel(false.into());
    options.set_scrollbar(Some(&scrollbar));

    let suggest = ISuggestOptions::default();
    suggest.set_show_keywords(false.into());
    suggest.set_show_variables(false.into());
    suggest.set_show_icons(false.into());
    suggest.set_show_words(false.into());
    suggest.set_filter_graceful(false.into());
    options.set_suggest(Some(&suggest));

    options
}

#[function_component]
pub fn SwimEditor(props: &SwimEditorProps) -> Html {
    let link = CodeEditorLink::new();
    let text_model = &*props.text_model;
    let editor_active_tab = &props.editor_active_tab;
    let console_active_tab = &props.console_active_tab;

    // Setup the array that would store hover decorations applied to the
    // text model and initialize the options for it.
    let hover_jsarray = js_sys::Array::new();
    let hover_decor_array = use_mut_ref(js_sys::Array::new);

    let on_editor_created = {
        let curr_line = props.editor_curr_line.clone();
        let lines_content = Rc::clone(&props.lines_content);

        use_callback(
            move |editor_link: CodeEditorLink, curr_line| {
                match editor_link.with_editor(|editor| {
                    let raw_editor = editor.as_ref();
                    let model = raw_editor.get_model().unwrap();
                    // store each line from the original code editor's contents for assembled view
                    let line_count = model.get_line_count() as usize;
                    let mut lines_content = lines_content.borrow_mut();
                    let mut lines = Vec::new();
                    for i in 1..line_count {
                        lines.push(model.get_line_content(i as f64));
                    }
                    *lines_content = lines;
                    // Scroll to current line
                    raw_editor.reveal_line_in_center(**curr_line, Some(ScrollType::Smooth));
                    // Highlight current line using delta decorations
                    let not_highlighted = js_sys::Array::new();
                    let executed_line = js_sys::Array::new();
                    let decoration: IModelDeltaDecoration = js_sys::Object::new().unchecked_into();
                    let options: IModelDecorationOptions = js_sys::Object::new().unchecked_into();
                    if **curr_line != 0.0 {
                        // Show highlight if current line is not 0
                        options.set_inline_class_name("executedLine".into());
                        options.set_is_whole_line(true.into());
                    }
                    decoration.set_options(&options);
                    let curr_range = Range::new(**curr_line, 0.0, **curr_line, 0.0);
                    let range_js = curr_range
                        .dyn_into::<JsValue>()
                        .expect("Range is not found.");
                    decoration.set_range(&monaco::sys::IRange::from(range_js));
                    let decoration_js = decoration
                        .dyn_into::<JsValue>()
                        .expect("Highlight is not found.");
                    executed_line.push(&decoration_js);
                    raw_editor.delta_decorations(&not_highlighted, &executed_line);
                }) {
                    Some(()) => log::debug!("Swim Editor linked!"),
                    None => log::debug!("No swim editor :<"),
                };
            },
            curr_line,
        )
    };

    let change_tab = {
        let editor_active_tab = editor_active_tab.clone();
        Callback::from(move |event: MouseEvent| {
            let target = event
                .target()
                .unwrap()
                .dyn_into::<web_sys::HtmlElement>()
                .unwrap();
            let tab_name = target
                .get_attribute("label")
                .unwrap_or(String::from("editor"));

            let new_tab: TabState = TabState::from_str(&tab_name).unwrap();
            editor_active_tab.set(new_tab);
        })
    };

    let change_architecture = {
        let communicator = props.communicator;
        Callback::from(move |event: Event| {
            let target = event.target();
            let input = target.unwrap().unchecked_into::<HtmlInputElement>();
            let architecture = input.value();
            let new_architecture: AvailableDatapaths =
                AvailableDatapaths::from(architecture.as_str());
            communicator.set_core(new_architecture.clone());
            log::debug!("New architecture: {:?}", new_architecture);
        })
    };

    let change_execution_speed = {
        let communicator = props.communicator;
        Callback::from(move |event: Event| {
            let target = event.target();
            let input = target.unwrap().unchecked_into::<HtmlInputElement>();
            let speed = input.value().parse::<u32>().unwrap_or(0);
            communicator.set_execute_speed(speed);
        })
    };

    // Copies text to the user's clipboard
    let on_clipboard_clicked = {
        let text_model = text_model.clone();
        let clipboard = use_clipboard();
        Callback::from(move |_: _| {
            let text_model = text_model.clone();
            clipboard.write_text(text_model.get_value());
            gloo::dialogs::alert("Your code is saved to the clipboard.\nPaste it onto a text file to save it.\n(Ctrl/Cmd + V)");
        })
    };

    // We'll have the Mouse Hover event running at all times.
    {
        let text_model = text_model.clone();
        let program_info = props.program_info.clone();
        use_event_with_window("mouseover", move |_: MouseEvent| {
            let hover_jsarray = hover_jsarray.clone();
            let hover_decor_array = hover_decor_array.clone();
            let text_model = text_model.clone();
            let curr_model = text_model.as_ref();

            // Parse output from parser and create an instance of IModelDeltaDecoration for each line.
            for (line_number, line_information) in program_info.monaco_line_info.iter().enumerate()
            {
                let decoration: IModelDeltaDecoration = js_sys::Object::new().unchecked_into();

                let hover_range = monaco::sys::Range::new(
                    (line_number + 1) as f64,
                    0.0,
                    (line_number + 1) as f64,
                    0.0,
                );
                let hover_range_js = hover_range
                    .dyn_into::<JsValue>()
                    .expect("Range is not found.");
                decoration.set_range(&monaco::sys::IRange::from(hover_range_js));

                let hover_opts: IModelDecorationOptions = js_sys::Object::new().unchecked_into();
                hover_opts.set_is_whole_line(true.into());
                let hover_message: IMarkdownString = js_sys::Object::new().unchecked_into();
                js_sys::Reflect::set(
                    &hover_message,
                    &JsValue::from_str("value"),
                    &JsValue::from_str(&line_information.mouse_hover_string),
                )
                .unwrap();
                hover_opts.set_hover_message(&hover_message);
                decoration.set_options(&hover_opts);
                let hover_js = decoration
                    .dyn_into::<JsValue>()
                    .expect("Hover is not found.");
                hover_jsarray.push(&hover_js);
            }

            // log!("This is the array after the push");
            // log!(hover_jsarray.clone());

            // properly pass the handlers onto the array
            let new_hover_decor_array =
                curr_model.delta_decorations(&hover_decor_array.borrow_mut(), &hover_jsarray, None);
            *hover_decor_array.borrow_mut() = new_hover_decor_array;

            // log!("These are the arrays after calling Delta Decorations");
            // log!(hover_jsarray.clone());
            // log!(hover_decor_array.borrow_mut().clone());

            // empty out the array that hold the decorations
            hover_jsarray.set_length(0);

            // log!("These are the arrays after calling popping the hover_jsarray");
            // log!(hover_jsarray.clone());
            // log!(hover_decor_array.borrow_mut().clone());
        });
    };

    let conditional_class = if **editor_active_tab == TabState::Editor {
        ""
    } else {
        "hidden"
    };

    let arch_options = AvailableDatapaths::iter()
        .map(|arch| {
            html! {
                <option value={arch.to_string()} class="bg-primary-700">{arch.to_string()}</option>
            }
        })
        .collect::<Html>();

    html! {
        <>
            // Editor buttons
            <div class="flex flex-row justify-between items-center border-b-2 border-b-solid border-b-primary-200">
                <div class="flex flex-row flex-nowrap min-w-0 items-end h-full">
                    <Tab<TabState> label={TabState::Editor.to_string()} text={"Editor".to_string()} on_click={change_tab.clone()} disabled={false} active_tab={editor_active_tab.clone()} tab_name={TabState::Editor}/>
                    <Tab<TabState> label={TabState::TextSegment.to_string()} text={"Text Segment".to_string()} on_click={change_tab.clone()} disabled={false} active_tab={editor_active_tab.clone()} tab_name={TabState::TextSegment}/>
                    <Tab<TabState> label={TabState::DataSegment.to_string()} text={"Data Segment".to_string()} on_click={change_tab.clone()} disabled={false} active_tab={editor_active_tab.clone()} tab_name={TabState::DataSegment}/>
                    <Tab<TabState> label={TabState::StackSegment.to_string()} text={"Stack Segment".to_string()} on_click={change_tab.clone()} disabled={false} active_tab={editor_active_tab.clone()} tab_name={TabState::StackSegment}/>
                    <Tab<TabState> label={TabState::StackFrameView.to_string()} text={"Stack Frame".to_string()} on_click={change_tab.clone()} disabled={false} active_tab={editor_active_tab.clone()} tab_name={TabState::StackFrameView}/>
                </div>
                <div class="flex flex-row flex-wrap justify-end items-center gap-2 cursor-default">
                    <button class={classes!("copy-button", conditional_class)} title="Copy to Clipboard" onclick={on_clipboard_clicked}>{"Copy to Clipboard "}<i class={classes!("fa-regular", "fa-copy")}></i></button>
                    <input type="number" id="execution-speed" title="Execution Speed. Setting this to 0 will make it run as fast as possible." name="execution-speed" placeholder="0" min="0" value={format!("{}", props.speed)} class="bg-primary-700 flex items-center flex-row text-right w-24" onchange={change_execution_speed} />
                    <span title="Execution Speed.">{"Hz"}</span>
                    <select class="bg-primary-600 flex flex-row items-center" name="architecture" onchange={change_architecture.clone()} value={props.current_architecture.to_string()}>
                        {arch_options}
                    </select>
                </div>
            </div>
            if **editor_active_tab == TabState::Editor {
                <CodeEditor classes={"editor"} link={link} options={get_options()} model={text_model.clone()} on_editor_created={on_editor_created}/>
<<<<<<< HEAD
            } else if **editor_active_tab == TabState::TextSegment {
                <TextSegment lines_content={props.lines_content.clone()} program_info={props.program_info.clone()} pc={props.pc} editor_active_tab={editor_active_tab.clone()} console_active_tab={console_active_tab.clone()} memory_curr_instr={props.memory_curr_instr.clone()} editor_curr_line={props.editor_curr_line.clone()} communicator={props.communicator}/>
            } else if **editor_active_tab == TabState::DataSegment {
=======
            } else if **editor_active_tab == EditorTabState::TextSegment {
                <TextSegment lines_content={props.lines_content.clone()} program_info={props.program_info.clone()} breakpoints={props.breakpoints.clone()} pc={props.pc} editor_active_tab={editor_active_tab.clone()} console_active_tab={console_active_tab.clone()} memory_curr_instr={props.memory_curr_instr.clone()} editor_curr_line={props.editor_curr_line.clone()} communicator={props.communicator}/>
            } else if **editor_active_tab == EditorTabState::DataSegment {
>>>>>>> ca050026
                <DataSegment lines_content={props.lines_content.clone()} program_info={props.program_info.clone()} binary={props.binary.clone()} editor_active_tab={editor_active_tab.clone()} console_active_tab={console_active_tab.clone()} memory_curr_instr={props.memory_curr_instr.clone()} editor_curr_line={props.editor_curr_line.clone()} pc_limit={props.pc_limit}/>
            } else if **editor_active_tab == TabState::StackSegment {
                <StackSegment
                    memory_curr_instr={props.memory_curr_instr.clone()}
                    console_active_tab={console_active_tab.clone()}
                    sp={props.sp}
                    memory={props.memory.clone()}
                />
            } else if **editor_active_tab == TabState::StackFrameView {
                <StackFrameView
                    memory_curr_instr={props.memory_curr_instr.clone()}
                    stack={props.stack.clone()}
                    console_active_tab={console_active_tab.clone()}
                    program_info={props.program_info.clone()}
                    labels={props.labels.clone()}
                    editor_curr_line={props.editor_curr_line.clone()}
                    editor_active_tab={props.editor_active_tab.clone()}
                />
            }
        </>
    }
}<|MERGE_RESOLUTION|>--- conflicted
+++ resolved
@@ -1,9 +1,6 @@
-<<<<<<< HEAD
 use std::collections::HashMap;
 use std::str::FromStr;
-=======
 use std::collections::HashSet;
->>>>>>> ca050026
 use std::{cell::RefCell, rc::Rc};
 
 use monaco::{
@@ -54,11 +51,9 @@
     pub current_architecture: AvailableDatapaths,
     pub speed: u32,
     pub communicator: &'static DatapathCommunicator,
-<<<<<<< HEAD
     pub sp: u64,
     pub memory: Memory,
     pub stack: Stack,
-=======
     pub breakpoints: UseStateHandle<HashSet<u64>>,
 }
 
@@ -68,7 +63,6 @@
     Editor,
     TextSegment,
     DataSegment,
->>>>>>> ca050026
 }
 
 fn get_options() -> IStandaloneEditorConstructionOptions {
@@ -309,15 +303,9 @@
             </div>
             if **editor_active_tab == TabState::Editor {
                 <CodeEditor classes={"editor"} link={link} options={get_options()} model={text_model.clone()} on_editor_created={on_editor_created}/>
-<<<<<<< HEAD
             } else if **editor_active_tab == TabState::TextSegment {
-                <TextSegment lines_content={props.lines_content.clone()} program_info={props.program_info.clone()} pc={props.pc} editor_active_tab={editor_active_tab.clone()} console_active_tab={console_active_tab.clone()} memory_curr_instr={props.memory_curr_instr.clone()} editor_curr_line={props.editor_curr_line.clone()} communicator={props.communicator}/>
+                <TextSegment lines_content={props.lines_content.clone()} program_info={props.program_info.clone()} breakpoints={props.breakpoints.clone()} pc={props.pc} editor_active_tab={editor_active_tab.clone()} console_active_tab={console_active_tab.clone()} memory_curr_instr={props.memory_curr_instr.clone()} editor_curr_line={props.editor_curr_line.clone()} communicator={props.communicator}/>
             } else if **editor_active_tab == TabState::DataSegment {
-=======
-            } else if **editor_active_tab == EditorTabState::TextSegment {
-                <TextSegment lines_content={props.lines_content.clone()} program_info={props.program_info.clone()} breakpoints={props.breakpoints.clone()} pc={props.pc} editor_active_tab={editor_active_tab.clone()} console_active_tab={console_active_tab.clone()} memory_curr_instr={props.memory_curr_instr.clone()} editor_curr_line={props.editor_curr_line.clone()} communicator={props.communicator}/>
-            } else if **editor_active_tab == EditorTabState::DataSegment {
->>>>>>> ca050026
                 <DataSegment lines_content={props.lines_content.clone()} program_info={props.program_info.clone()} binary={props.binary.clone()} editor_active_tab={editor_active_tab.clone()} console_active_tab={console_active_tab.clone()} memory_curr_instr={props.memory_curr_instr.clone()} editor_curr_line={props.editor_curr_line.clone()} pc_limit={props.pc_limit}/>
             } else if **editor_active_tab == TabState::StackSegment {
                 <StackSegment
