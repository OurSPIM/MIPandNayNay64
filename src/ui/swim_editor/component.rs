--- conflicted
+++ resolved
@@ -1,10 +1,6 @@
-<<<<<<< HEAD
 use gloo_console::log;
-=======
 use std::collections::HashSet;
->>>>>>> dfce57ba
 use std::{cell::RefCell, rc::Rc};
-
 use monaco::{
     api::TextModel,
     sys::{
