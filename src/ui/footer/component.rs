use crate::agent::datapath_communicator::DatapathCommunicator;
use crate::agent::datapath_reducer::DatapathReducer;
use crate::ui::console::component::Console;
use crate::ui::hex_editor::component::HexEditor;
use crate::ui::swim_editor::tab::TabState;
use crate::ui::visual_datapath::VisualDatapath;
use monaco::api::TextModel;
use std::str::FromStr;
use wasm_bindgen::JsCast;
use web_sys::HtmlElement;
use yew::prelude::*;
use yew_hooks::prelude::*;

#[derive(PartialEq, Properties)]
pub struct Footerprops {
    pub communicator: &'static DatapathCommunicator,
    pub datapath_state: UseReducerHandle<DatapathReducer>,
    pub parsermsg: String,
    pub show_input: UseStateHandle<bool>,
    pub memory_text_model: UseStateHandle<TextModel>,
    pub memory_curr_instr: UseStateHandle<u64>,
    pub active_tab: UseStateHandle<TabState>,
    pub on_memory_clicked: Callback<MouseEvent>,
    pub pc_limit: UseStateHandle<usize>,
}

#[function_component(Footer)]
pub fn footer(props: &Footerprops) -> Html {
    let active_tab = &props.active_tab;
    let switch_datapath = use_bool_toggle(false);
    let change_tab = {
        let active_tab = active_tab.clone();
        Callback::from(move |event: MouseEvent| {
            let target = event.target().unwrap().dyn_into::<HtmlElement>().unwrap();
            let tab_name = target
                .get_attribute("label")
                .unwrap_or(String::from("console"));

            let new_tab = TabState::from_str(&tab_name).unwrap();
            active_tab.set(new_tab);
        })
    };

    let switch_datapath_type = {
        let switch_datapath = switch_datapath.clone();

        Callback::from(move |_| {
            switch_datapath.toggle();
        })
    };

    let svg_path = match *switch_datapath {
        true => "static/datapath_full.svg",
        false => "static/datapath_simple.svg",
    };

    let switch_datapath_button_label = match *switch_datapath {
        true => "Switch to Simple Datapath",
        false => "Switch to Full Datapath",
    };

    html! {
    <>
            // Console buttons
<<<<<<< HEAD
            if **active_tab == TabState::Console {
                <div class="min-h-48 border-primary-200 border-groove border-2 p-4 max-h-[50%] bg-accent-blue-300 text-primary-200 overflow-y-auto overflow-wrap z-10">
                    <Console communicator={props.communicator} parsermsg={props.parsermsg.clone()} show_input={props.show_input.clone()} command={props.command.clone()}/>
=======
            if **active_tab == FooterTabState::Console {
                <div class="h-48 border-primary-200 border-groove border-2 p-4 bg-accent-blue-300 text-primary-200 overflow-y-auto overflow-wrap z-10">
                    <Console datapath_state={props.datapath_state.clone()} communicator={props.communicator} parsermsg={props.parsermsg.clone()} show_input={props.show_input.clone()}/>
>>>>>>> b9e99888
                </div>
            } else if **active_tab == TabState::Datapath {
                <VisualDatapath datapath_state={props.datapath_state.clone()} svg_path={svg_path} />
<<<<<<< HEAD
            } else if **active_tab == TabState::HexEditor {
                <div class="min-h-[200px] max-h-[50%] border-primary-200 border-groove border-2 z-10">
                    <HexEditor memory_text_model={props.memory_text_model.clone()} memory_curr_instr={props.memory_curr_instr.clone()} datapath_state={props.datapath_state.clone()} pc_limit={props.pc_limit.clone()}/>
=======
            } else if **active_tab == FooterTabState::HexEditor {
                <div class="flex h-48 border-primary-200 border-groove border-2 z-10">
                    <HexEditor memory_text_model={props.memory_text_model.clone()} memory_curr_instr={props.memory_curr_instr.clone()} datapath_state={props.datapath_state.clone()}/>
>>>>>>> b9e99888
                </div>
            }
            <div class="flex flex-row justify-between w-full">
                <div class="flex flex-row min-w-0">
                    <FooterTab
                        label={TabState::Console.to_string()}
                        on_click={change_tab.clone()}
                        disabled={false}
                        active_tab={active_tab.clone()}
                        tab_name={TabState::Console}
                        text="Console"
                    />
                    <FooterTab
                        label={TabState::Datapath.to_string()}
                        on_click={change_tab.clone()}
                        disabled={false}
                        active_tab={active_tab.clone()}
                        tab_name={TabState::Datapath}
                        text="Datapath"
                    />
                    <FooterTab
                        label={TabState::HexEditor.to_string()}
                        on_click={change_tab.clone()}
                        disabled={false}
                        active_tab={active_tab.clone()}
                        tab_name={TabState::HexEditor}
                        text="Hex Editor"
                    />
                </div>

                if **active_tab == TabState::Datapath {
                    <div class="min-w-0">
                        <button class="hover:text-primary-100 duration-300 pointer pt-4 min-w-0 text-ellipsis text-nowrap overflow-hidden" onclick={switch_datapath_type}>{switch_datapath_button_label}</button>
                    </div>
                }
                else if **active_tab == TabState::HexEditor {
                    <div class="min-w-0">
                        <button class="disabled:hidden hover:text-primary-100 duration-300 pointer pt-4 min-w-0 text-ellipsis text-nowrap overflow-hidden" onclick={props.on_memory_clicked.clone()} disabled={!props.datapath_state.initialized}>{"Update Memory"}</button>
                    </div>
                }
            </div>
        </>
    }
}

#[derive(PartialEq, Properties)]
pub struct FooterTabProps {
    pub label: String,
    pub text: String,
    pub on_click: Callback<MouseEvent>,
    pub disabled: bool,
    pub active_tab: UseStateHandle<TabState>,
    pub tab_name: TabState,
}

#[function_component(FooterTab)]
pub fn footer_tab(props: &FooterTabProps) -> Html {
    let active_tab = &props.active_tab;
    html!(
        if **active_tab == props.tab_name {
            <button class="text-primary-100 font-bold hover:text-primary-100 pt-3 px-8 pointer border-t-4 border-solid border-primary-100 w-40 min-w-0 overflow-hidden text-ellipsis text-nowrap" label={props.label.clone()} onclick={props.on_click.clone()} disabled={props.disabled}>{props.text.clone()}</button>
        } else {
            <button class="hover:text-primary-100 pt-3 px-8 pointer border-top-4 border-solid border-transparent w-40 min-w-0 text-ellipsis overflow-hidden text-nowrap" label={props.label.clone()} onclick={props.on_click.clone()} disabled={props.disabled}>{props.text.clone()}</button>
        }
    )
}<|MERGE_RESOLUTION|>--- conflicted
+++ resolved
@@ -62,27 +62,15 @@
     html! {
     <>
             // Console buttons
-<<<<<<< HEAD
-            if **active_tab == TabState::Console {
-                <div class="min-h-48 border-primary-200 border-groove border-2 p-4 max-h-[50%] bg-accent-blue-300 text-primary-200 overflow-y-auto overflow-wrap z-10">
-                    <Console communicator={props.communicator} parsermsg={props.parsermsg.clone()} show_input={props.show_input.clone()} command={props.command.clone()}/>
-=======
             if **active_tab == FooterTabState::Console {
                 <div class="h-48 border-primary-200 border-groove border-2 p-4 bg-accent-blue-300 text-primary-200 overflow-y-auto overflow-wrap z-10">
                     <Console datapath_state={props.datapath_state.clone()} communicator={props.communicator} parsermsg={props.parsermsg.clone()} show_input={props.show_input.clone()}/>
->>>>>>> b9e99888
                 </div>
             } else if **active_tab == TabState::Datapath {
                 <VisualDatapath datapath_state={props.datapath_state.clone()} svg_path={svg_path} />
-<<<<<<< HEAD
-            } else if **active_tab == TabState::HexEditor {
-                <div class="min-h-[200px] max-h-[50%] border-primary-200 border-groove border-2 z-10">
-                    <HexEditor memory_text_model={props.memory_text_model.clone()} memory_curr_instr={props.memory_curr_instr.clone()} datapath_state={props.datapath_state.clone()} pc_limit={props.pc_limit.clone()}/>
-=======
             } else if **active_tab == FooterTabState::HexEditor {
                 <div class="flex h-48 border-primary-200 border-groove border-2 z-10">
                     <HexEditor memory_text_model={props.memory_text_model.clone()} memory_curr_instr={props.memory_curr_instr.clone()} datapath_state={props.datapath_state.clone()}/>
->>>>>>> b9e99888
                 </div>
             }
             <div class="flex flex-row justify-between w-full">
