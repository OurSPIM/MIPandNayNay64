--- conflicted
+++ resolved
@@ -1,10 +1,7 @@
 use crate::agent::datapath_communicator::DatapathCommunicator;
 use crate::agent::datapath_reducer::DatapathReducer;
-<<<<<<< HEAD
 use crate::emulation_core::architectures::AvailableDatapaths::{MIPS, RISCV};
-=======
 use crate::emulation_core::mips::memory::Memory;
->>>>>>> fe5ec47c
 use crate::ui::console::component::Console;
 use crate::ui::hex_editor::component::HexEditor;
 use crate::ui::swim_editor::tab::TabState;
@@ -121,11 +118,7 @@
                     />
                 </div>
 
-<<<<<<< HEAD
-                if **active_tab == FooterTabState::Datapath && props.datapath_state.current_architecture == MIPS {
-=======
-                if **active_tab == TabState::Datapath {
->>>>>>> fe5ec47c
+                if **active_tab == TabState::Datapath && props.datapath_state.current_architecture == MIPS {
                     <div class="min-w-0">
                         <button class="hover:text-primary-100 duration-300 pointer pt-4 min-w-0 text-ellipsis text-nowrap overflow-hidden" onclick={switch_datapath_type}>{switch_datapath_button_label}</button>
                     </div>
