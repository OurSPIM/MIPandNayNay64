#![allow(clippy::unusual_byte_groupings)]

use crate::emulation_core::datapath::Datapath;
use crate::emulation_core::mips::datapath::MipsDatapath;
use crate::emulation_core::mips::registers::GpRegisterType;

pub mod api {
    use super::*;
    use crate::parser::parser_main::parser;

    #[test]
    fn reset_datapath() -> Result<(), String> {
        let mut datapath = MipsDatapath::default();

        // Add instruction into emulation core memory.
        let instruction = String::from("ori $s0, $zero, 5");
        let (_, instruction_bits) = parser(instruction);
        datapath.load_instructions(instruction_bits)?;

        datapath.execute_instruction();

        // Datapath should now have some data in it.
        assert_ne!(datapath.memory.memory[0], 0);
        assert_ne!(datapath.registers.gpr[16], 0); // $s0
        assert_ne!(datapath.registers.pc, 0);

        datapath.reset();

        // After resetting, these values should all be back to bitwise zero.
        assert_eq!(datapath.memory.memory[0], 0);
        assert_eq!(datapath.registers.gpr[16], 0); // $s0
        assert_eq!(datapath.registers.pc, 0);

        Ok(())
    }
}

pub mod add {
    use super::*;
    #[test]
    fn add_register_to_itself() {
        let mut datapath = MipsDatapath::default();

        // $t1 = $t1 + $t1
        //                       R-type  t1    t1    t1  (shamt)  ADD
        let instruction: u32 = 0b000000_01001_01001_01001_00000_100000;
        datapath
            .memory
            .store_word(0, instruction)
            .expect("Failed to store instruction.");

        // Assume the register $t1 has the value 5.
        datapath.registers[GpRegisterType::T1] = 5;

        datapath.execute_instruction();

        // After the operation is finished, the register should be 10.
        assert_eq!(datapath.registers[GpRegisterType::T1], 10);
    }

    #[test]
    fn add_register_to_another() {
        let mut datapath = MipsDatapath::default();

        // $s2 = $s0 + $s1
        //                       R-type  s0    s1    s2  (shamt)  ADD
        let instruction: u32 = 0b000000_10000_10001_10010_00000_100000;
        datapath
            .memory
            .store_word(0, instruction)
            .expect("Failed to store instruction.");

        datapath.registers.gpr[16] = 15; // $s0
        datapath.registers.gpr[17] = 40; // $s1

        datapath.execute_instruction();

        // Register $s2 should contain 55.
        let result = datapath.registers.gpr[18] as u32;
        assert_eq!(result, 55);
    }

    #[test]
    // This test attempts to write to register $zero. The datapath should
    // not overwrite this register, and remain with a value of 0.
    fn add_to_register_zero() {
        let mut datapath = MipsDatapath::default();

        // $zero = $t3 + $t3
        //                       R-type  t3    t3    zero (shamt) ADD
        let instruction: u32 = 0b000000_01011_01011_00000_00000_100000;
        datapath
            .memory
            .store_word(0, instruction)
            .expect("Failed to store instruction.");

        datapath.registers.gpr[11] = 1234; // $t3

        datapath.execute_instruction();

        // $zero should still contain 0.
        assert_eq!(datapath.registers.gpr[0], 0);
    }

    #[test]
    // NOTE: This test falls under our initial project design that there are no
    // handled exceptions. Therefore, we would expect to see an updated value in
    // register T1, rather than having the register unmodified per the MIPS64v6
    // specification.
    fn add_32_bit_with_overflow() {
        let mut datapath = MipsDatapath::default();

        // $t1 = $t4 + $t4
        //                       R-type  t4    t4    t1 (shamt) ADD
        let instruction: u32 = 0b000000_01100_01100_01001_00000_100000;
        datapath
            .memory
            .store_word(0, instruction)
            .expect("Failed to store instruction.");

        // Assume register $t4 contains 2,454,267,026, a 32-bit integer.
        datapath.registers.gpr[12] = 0b10010010_01001001_00100100_10010010;

        datapath.execute_instruction();

        // Disregarding overflow, register $t4 would contain 4,908,534,052, or
        // 1_00100100_10010010_01001001_00100100 in binary. The result
        // should be truncated. Thus, we should expect the register to
        // contain 613,566,756, or 00100100_10010010_01001001_00100100 in binary.
        assert_eq!(datapath.registers.gpr[9], 613566756);
    }

    #[test]
    // NOTE: This test falls under our initial project design that there are no
    // handled exceptions. Therefore, we would expect to see an updated value in
    // register T1, rather than having the register unmodified per the MIPS64v6
    // specification.
    fn add_32_bit_with_overflow_sign_extend() {
        let mut datapath = MipsDatapath::default();

        // $t1 = $t4 + $t4
        //                       R-type  t4    t4    t1 (shamt) ADD
        let instruction: u32 = 0b000000_01100_01100_01001_00000_100000;
        datapath
            .memory
            .store_word(0, instruction)
            .expect("Failed to store instruction.");

        // Assume register $t4 contains 3,528,008,850, a 32-bit integer.
        datapath.registers.gpr[12] = 0b11010010_01001001_00100100_10010010;

        datapath.execute_instruction();

        // Disregarding overflow, register $t4 would contain 7,056,017,700, or
        // 1_10100100_10010010_01001001_00100100 in binary. The result
        // should be truncated. Thus, we should expect the register to
        // contain 2,761,050,404, or 10100100_10010010_01001001_00100100 in binary.
        assert_eq!(datapath.registers.gpr[9] as u32, 2761050404);
    }
}

pub mod sub {
    use super::*;

    #[test]
    fn sub_positive_result() {
        let mut datapath = MipsDatapath::default();

        // $s2 = $s3 - $s2
        //                       R-type  s3    s2    s2  (shamt) SUB
        let instruction: u32 = 0b000000_10011_10010_10010_00000_100010;
        datapath
            .memory
            .store_word(0, instruction)
            .expect("Failed to store instruction.");

        datapath.registers.gpr[19] = 7; // $s3
        datapath.registers.gpr[18] = 3; // $s2

        datapath.execute_instruction();

        // Register $s2 should contain 4, as 7 - 3 = 4.
        assert_eq!(datapath.registers.gpr[18], 4);
    }

    #[test]
    fn sub_32_bit_negative_result() {
        let mut datapath = MipsDatapath::default();

        // $s0 = $s0 - $t0
        //                       R-type  s0    t0    s0  (shamt) SUB
        let instruction: u32 = 0b000000_10000_01000_10000_00000_100010;
        datapath
            .memory
            .store_word(0, instruction)
            .expect("Failed to store instruction.");

        datapath.registers.gpr[16] = 5; // $s0
        datapath.registers.gpr[8] = 20; // $t0

        datapath.execute_instruction();

        // Register $s0 should contain -15, as 5 - 20 = -15.
        assert_eq!(datapath.registers.gpr[16] as i32, -15);
    }

    #[test]
    fn sub_32_bit_underflow() {
        let mut datapath = MipsDatapath::default();

        // $s0 = $s0 - $t0
        //                       R-type  s0    t0    s0  (shamt) SUB
        let instruction: u32 = 0b000000_10000_01000_10000_00000_100010;
        datapath
            .memory
            .store_word(0, instruction)
            .expect("Failed to store instruction.");

        datapath.registers.gpr[16] = 0; // $s0
        datapath.registers.gpr[8] = 1; // $t0

        datapath.execute_instruction();

        // Register $s0 should contain the largest unsigned 32-bit integer due to underflow.
        assert_eq!(
            datapath.registers.gpr[16] as u32,
            0b11111111_11111111_11111111_11111111
        );
    }
}

pub mod mul {
    use super::*;

    #[test]
    fn mul_positive_result() {
        let mut datapath = MipsDatapath::default();

        // $s5 = $t7 * $t6
        //                       R-type  t7    t6    s5    MUL   SOP30
        let instruction: u32 = 0b000000_01111_01110_10101_00010_011000;
        datapath
            .memory
            .store_word(0, instruction)
            .expect("Failed to store instruction.");

        datapath.registers.gpr[15] = 8; // $t7
        datapath.registers.gpr[14] = 95; // $t6

        datapath.execute_instruction();

        assert_eq!(datapath.registers.gpr[21], 760); // $s5
    }

    #[test]
    fn mul_32_bit_negative_result() {
        let mut datapath = MipsDatapath::default();

        // $s5 = $t7 * $t6
        //                       R-type  t7    t6    s5    MUL   SOP30
        let instruction: u32 = 0b000000_01111_01110_10101_00010_011000;
        datapath
            .memory
            .store_word(0, instruction)
            .expect("Failed to store instruction.");

        datapath.registers.gpr[15] = 5; // $t7
        datapath.registers.gpr[14] = -5_i64 as u64; // $t6

        datapath.execute_instruction();

        assert_eq!(datapath.registers.gpr[21] as i64, -25); // $s5
    }

    #[test]
    fn mul_result_truncate() {
        let mut datapath = MipsDatapath::default();

        // $s4 = $t6 * $t5
        //                       R-type  t6    t5    s4    MUL   SOP30
        let instruction: u32 = 0b000000_01110_01101_10100_00010_011000;
        datapath
            .memory
            .store_word(0, instruction)
            .expect("Failed to store instruction.");

        datapath.registers.gpr[14] = 731_564_544; // $t6
        datapath.registers.gpr[13] = 8; // $t5

        datapath.execute_instruction();

        // The result, 5,852,516,352, is too large for a 32-bit integer.
        // (1 01011100 11010110 01010000 00000000)
        // The result should instead truncate to the lower 32 bits.
        assert_eq!(
            datapath.registers.gpr[20],
            0b01011100_11010110_01010000_00000000
        ); // $s5
    }
}

pub mod div {
    use super::*;

    #[test]
    fn div_positive_result() {
        let mut datapath = MipsDatapath::default();

        // $s4 = $t6 / $t5
        //                       R-type  t6    t5    s4    DIV   SOP32
        let instruction: u32 = 0b000000_01110_01101_10100_00010_011010;
        datapath
            .memory
            .store_word(0, instruction)
            .expect("Failed to store instruction.");

        datapath.registers.gpr[14] = 20; // $t6
        datapath.registers.gpr[13] = 2; // $t5

        datapath.execute_instruction();

        assert_eq!(datapath.registers.gpr[20], 10); // $s5
    }

    #[test]
    fn div_negative_result() {
        let mut datapath = MipsDatapath::default();

        // $s4 = $t6 / $t5
        //                       R-type  t6    t5    s4    DIV   SOP32
        let instruction: u32 = 0b000000_01110_01101_10100_00010_011010;
        datapath
            .memory
            .store_word(0, instruction)
            .expect("Failed to store instruction.");

        datapath.registers.gpr[14] = 20; // $t6
        datapath.registers.gpr[13] = -5_i64 as u64; // $t5

        datapath.execute_instruction();

        assert_eq!(datapath.registers.gpr[20] as i64, -4); // $s5
    }
}

pub mod and {
    use super::*;

    #[test]
    fn and_register_to_itself() {
        let mut datapath = MipsDatapath::default();

        // $t1 = $t1 & $t1
        //                       R-type  t1    t1    t1  (shamt)  AND
        let instruction: u32 = 0b000000_01001_01001_01001_00000_100100;
        datapath
            .memory
            .store_word(0, instruction)
            .expect("Failed to store instruction.");

        // Assume the register $t1 has the value 5.
        datapath.registers[GpRegisterType::T1] = 0x5;

        datapath.execute_instruction();
        assert_eq!(datapath.registers[GpRegisterType::T1], 0x5);
    }

    #[test]
    fn and_register_to_another16() {
        let mut datapath = MipsDatapath::default();

        // $s2 = $s0 & $s1
        //                       R-type  s0    s1    s2  (shamt)  AND
        let instruction: u32 = 0b000000_10000_10001_10010_00000_100100;
        datapath
            .memory
            .store_word(0, instruction)
            .expect("Failed to store instruction.");

        datapath.registers.gpr[16] = 0x1234; // $s0
        datapath.registers.gpr[17] = 0x4321; // $s1

        datapath.execute_instruction();

        // Register $s2 should contain 55.
        let result = datapath.registers.gpr[18];
        assert_eq!(result, 0x0220);
    }

    #[test]
    fn and_register_to_another32() {
        let mut datapath = MipsDatapath::default();

        // $s2 = $s0 & $s1
        //                       R-type  s0    s1    s2  (shamt)  AND
        let instruction: u32 = 0b000000_10000_10001_10010_00000_100100;
        datapath
            .memory
            .store_word(0, instruction)
            .expect("Failed to store instruction.");

        datapath.registers.gpr[16] = 0x12341234; // $s0
        datapath.registers.gpr[17] = 0x43214321; // $s1

        datapath.execute_instruction();

        // Register $s2 should contain 55.
        let result = datapath.registers.gpr[18];
        assert_eq!(result, 0x02200220);
    }

    #[test]
    fn and_register_to_another64() {
        let mut datapath = MipsDatapath::default();

        // $s2 = $s0 & $s1
        //                       R-type  s0    s1    s2  (shamt)  AND
        let instruction: u32 = 0b000000_10000_10001_10010_00000_100100;
        datapath
            .memory
            .store_word(0, instruction)
            .expect("Failed to store instruction.");

        datapath.registers.gpr[16] = 0x1234123412341234; // $s0
        datapath.registers.gpr[17] = 0x4321432143214321; // $s1

        datapath.execute_instruction();

        // Register $s2 should contain 55.
        let result = datapath.registers.gpr[18];
        assert_eq!(result, 0x0220022002200220);
    }

    #[test]
    // This test attempts to write to register $zero. The datapath should
    // not overwrite this register, and remain with a value of 0.
    fn and_to_register_zero() {
        let mut datapath = MipsDatapath::default();

        // $zero = $t3 & $t3
        //                       R-type  t3    t3    zero (shamt) AND
        let instruction: u32 = 0b000000_01011_01011_00000_00000_100100;
        datapath
            .memory
            .store_word(0, instruction)
            .expect("Failed to store instruction.");

        datapath.registers.gpr[11] = 1234; // $t3

        datapath.execute_instruction();

        // $zero should still contain 0.
        assert_eq!(datapath.registers.gpr[0], 0);
    }
}

pub mod andi {
    use super::*;
    #[test]
    fn and_immediate_with_zero() {
        let mut datapath = MipsDatapath::default();

        // $s0 = $zero & 12345
        //                       andi    $zero  $s0   12345
        let instruction: u32 = 0b001100_00000_10000_0011000000111001;
        datapath
            .memory
            .store_word(0, instruction)
            .expect("Failed to store instruction.");

        datapath.execute_instruction();

        assert_eq!(datapath.registers.gpr[16], 0); // $s0
    }

    #[test]
    fn andi_immediate_with_value() {
        let mut datapath = MipsDatapath::default();

        // $s0 = $t0 & 12345
        //                       andi     $t0   $s0   12345
        let instruction: u32 = 0b001100_01000_10000_0011000000111001;
        datapath
            .memory
            .store_word(0, instruction)
            .expect("Failed to store instruction.");

        // In binary: 00111010 11011110 01101000 10110001
        datapath.registers.gpr[8] = 987654321; // $t0

        datapath.execute_instruction();

        // The result should be as follows:
        //         $t0:  00111010 11011110 01101000 10110001
        // AND  12,345:                    00110000 00111001
        // =================================================
        // 987,658,425:  00000000 00000000 00100000 00110001

        assert_eq!(datapath.registers.gpr[16], 0x2031); // $s0
    }
}

pub mod addi_addiu {
    use super::*;
    #[test]
    fn addi_simple_test() {
        let mut datapath = MipsDatapath::default();

        // $s0 = $t0 + 0x1
        //                       addi    $t0   $s0          4
        let instruction: u32 = 0b001000_01000_10000_0000000000000100;
        datapath
            .memory
            .store_word(0, instruction)
            .expect("Failed to store addi");
        datapath.registers[GpRegisterType::T0] = 1;
        datapath.registers[GpRegisterType::S0] = 123;
        datapath.execute_instruction();

        assert_eq!(datapath.registers[GpRegisterType::S0], 5);
    }

    #[test]
    fn addi_overflow_test() {
        let mut datapath = MipsDatapath::default();

        // $s0 = $t0 + 0x1
        //                       addi    $t0   $s0          1
        let instruction: u32 = 0b001000_01000_10000_0000000000000100;
        datapath
            .memory
            .store_word(0, instruction)
            .expect("Failed to store addi");
        datapath.registers[GpRegisterType::T0] = 0xffffffff;
        datapath.registers[GpRegisterType::S0] = 123;
        datapath.execute_instruction();

        // if there is an overflow, $s0 should not change.
        // For the addiu instruction, $s0 would change on overflow, it would become 3.
        assert_eq!(datapath.registers[GpRegisterType::S0], 123);
    }

    #[test]
    fn addi_sign_extend_test() {
        let mut datapath = MipsDatapath::default();

        // $s0 = $t0 + 0x1
        //                       addi    $t0   $s0          1
        let instruction: u32 = 0b001000_01000_10000_0000000000000001;
        datapath
            .memory
            .store_word(0, instruction)
            .expect("Failed to store addi");
        datapath.registers[GpRegisterType::T0] = 0xfffffff1;
        datapath.execute_instruction();

        assert_eq!(datapath.registers[GpRegisterType::S0], 0xfffffffffffffff2);
    }

    #[test]
    fn addi_sign_extend_test2() {
        let mut datapath = MipsDatapath::default();

        // $s0 = $t0 + 0x1
        //                       addi    $t0   $s0          1
        let instruction: u32 = 0b001000_01000_10000_0000000000000001;
        datapath
            .memory
            .store_word(0, instruction)
            .expect("Failed to store addi");
        datapath.registers[GpRegisterType::T0] = 0xfffffffe;
        datapath.execute_instruction();

        assert_eq!(datapath.registers[GpRegisterType::S0], 0xffffffffffffffff);
    }

    #[test]
    fn addiu_simple_test() {
        let mut datapath = MipsDatapath::default();

        // $s0 = $t0 + 0x1
        //                       addiu    $t0   $s0          4
        let instruction: u32 = 0b001001_01000_10000_0000000000000100;
        datapath
            .memory
            .store_word(0, instruction)
            .expect("Failed to store addi");
        datapath.registers[GpRegisterType::T0] = 1;
        datapath.registers[GpRegisterType::S0] = 123;
        datapath.execute_instruction();

        assert_eq!(datapath.registers[GpRegisterType::S0], 5);
    }

    #[test]
    fn addiu_overflow_test() {
        let mut datapath = MipsDatapath::default();

        // $s0 = $t0 + 0x1
        //                       addiu    $t0   $s0          1
        let instruction: u32 = 0b001001_01000_10000_0000000000000100;
        datapath
            .memory
            .store_word(0, instruction)
            .expect("Failed to store addi");
        datapath.registers[GpRegisterType::T0] = 0xffffffff;
        datapath.registers[GpRegisterType::S0] = 123;
        datapath.execute_instruction();

        // if there is an overflow, $s0 should not change.
        // For the addiu instruction, $s0 would change on overflow, it would become 3.
        assert_eq!(datapath.registers[GpRegisterType::S0], 3);
    }

    #[test]
    fn addiu_sign_extend_test() {
        let mut datapath = MipsDatapath::default();

        // $s0 = $t0 + 0x1
        //                       addi    $t0   $s0          1
        let instruction: u32 = 0b001000_01000_10000_0000000000000001;
        datapath
            .memory
            .store_word(0, instruction)
            .expect("Failed to store addi");
        datapath.registers[GpRegisterType::T0] = 0xfffffff1;
        datapath.execute_instruction();

        assert_eq!(datapath.registers[GpRegisterType::S0], 0xfffffffffffffff2);
    }
}

pub mod daddi_and_daddiu {
    use super::*;
    #[test]
    fn daddi_simple_test() {
        let mut datapath = MipsDatapath::default();

        // $s0 = $t0 + 0x1
        //                       daddi    $t0   $s0          4
        let instruction: u32 = 0b011000_01000_10000_0000000000000100;
        datapath
            .memory
            .store_word(0, instruction)
            .expect("Failed to store addi");
        datapath.registers[GpRegisterType::T0] = 1;
        datapath.registers[GpRegisterType::S0] = 123;
        datapath.execute_instruction();

        assert_eq!(datapath.registers[GpRegisterType::S0], 5);
    }

    #[test]
    fn daddi_overflow_test() {
        let mut datapath = MipsDatapath::default();

        // $s0 = $t0 + 0x1
        //                       daddi    $t0   $s0          1
        let instruction: u32 = 0b011000_01000_10000_0000000000000100;
        datapath
            .memory
            .store_word(0, instruction)
            .expect("Failed to store addi");
        datapath.registers[GpRegisterType::T0] = 0xffffffffffffffff;
        datapath.registers[GpRegisterType::S0] = 123;
        datapath.execute_instruction();

        // if there is an overflow, $s0 should not change.
        // For the addiu instruction, $s0 would change on overflow, it would become 3.
        assert_eq!(datapath.registers[GpRegisterType::S0], 123);
    }

    #[test]
    fn daddi_sign_extend_test() {
        let mut datapath = MipsDatapath::default();

        // $s0 = $t0 + 0x1
        //                       daddi    $t0   $s0          1
        let instruction: u32 = 0b011000_01000_10000_0000000000000001;
        datapath
            .memory
            .store_word(0, instruction)
            .expect("Failed to store addi");
        datapath.registers[GpRegisterType::T0] = 0xfffffffffffffff1;
        datapath.execute_instruction();

        assert_eq!(datapath.registers[GpRegisterType::S0], 0xfffffffffffffff2);
    }

    #[test]
    fn daddi_sign_extend_test2() {
        let mut datapath = MipsDatapath::default();

        // $s0 = $t0 + 0x1
        //                       daddi    $t0   $s0          1
        let instruction: u32 = 0b011000_01000_10000_0000000000000001;
        datapath
            .memory
            .store_word(0, instruction)
            .expect("Failed to store addi");
        datapath.registers[GpRegisterType::T0] = 0xfffffffffffffffe;
        datapath.execute_instruction();

        assert_eq!(datapath.registers[GpRegisterType::S0], 0xffffffffffffffff);
    }

    #[test]
    fn daddiu_simple_test() {
        let mut datapath = MipsDatapath::default();

        // $s0 = $t0 + 0x1
        //                       daddiu    $t0   $s0          4
        let instruction: u32 = 0b011001_01000_10000_0000000000000100;
        datapath
            .memory
            .store_word(0, instruction)
            .expect("Failed to store addi");
        datapath.registers[GpRegisterType::T0] = 1;
        datapath.registers[GpRegisterType::S0] = 123;
        datapath.execute_instruction();

        assert_eq!(datapath.registers[GpRegisterType::S0], 5);
    }

    #[test]
    fn daddiu_overflow_test() {
        let mut datapath = MipsDatapath::default();

        // $s0 = $t0 + 0x1
        //                       daddiu    $t0   $s0          1
        let instruction: u32 = 0b011001_01000_10000_0000000000000100;
        datapath
            .memory
            .store_word(0, instruction)
            .expect("Failed to store addi");
        datapath.registers[GpRegisterType::T0] = 0xffffffffffffffff;
        datapath.registers[GpRegisterType::S0] = 123;
        datapath.execute_instruction();

        // if there is an overflow, $s0 should not change.
        // For the addiu instruction, $s0 would change on overflow, it would become 3.
        assert_eq!(datapath.registers[GpRegisterType::S0], 3);
    }

    #[test]
    fn daddiu_sign_extend_test() {
        let mut datapath = MipsDatapath::default();

        // $s0 = $t0 + 0x1
        //                       daddiu    $t0   $s0          1
        let instruction: u32 = 0b011001_01000_10000_0000000000000001;
        datapath
            .memory
            .store_word(0, instruction)
            .expect("Failed to store addi");
        datapath.registers[GpRegisterType::T0] = 0xfffffffffffffff1;
        datapath.execute_instruction();

        assert_eq!(datapath.registers[GpRegisterType::S0], 0xfffffffffffffff2);
    }
}

pub mod ori {
    use super::*;
    #[test]
    fn or_immediate_with_zero() {
        let mut datapath = MipsDatapath::default();

        // $s0 = $zero | 12345
        //                       ori    $zero  $s0   12345
        let instruction: u32 = 0b001101_00000_10000_0011000000111001;
        datapath
            .memory
            .store_word(0, instruction)
            .expect("Failed to store instruction.");

        datapath.execute_instruction();

        assert_eq!(datapath.registers.gpr[16], 12345); // $s0
    }

    #[test]
    fn or_immediate_with_value() {
        let mut datapath = MipsDatapath::default();

        // $s0 = $t0 | 12345
        //                       ori     $t0   $s0   12345
        let instruction: u32 = 0b001101_01000_10000_0011000000111001;
        datapath
            .memory
            .store_word(0, instruction)
            .expect("Failed to store instruction.");

        // In binary: 00111010 11011110 01101000 10110001
        datapath.registers.gpr[8] = 987654321; // $t0

        datapath.execute_instruction();

        // The result should be as follows:
        //         $t0:  00111010 11011110 01101000 10110001
        // OR   12,345:                    00110000 00111001
        // =================================================
        // 987,658,425:  00111010 11011110 01111000 10111001

        assert_eq!(datapath.registers.gpr[16], 987658425); // $s0
    }
}

pub mod dadd {
    use super::*;

    #[test]
    fn dadd_register_to_itself() {
        let mut datapath = MipsDatapath::default();

        // dadd rd, rs, rt
        // dadd $v0, $t5, $t5
        // GPR[2] <- GPR[13] + GPR[13]
        //                      SPECIAL rs    rt    rd    0     DADD
        //                              13    13    2
        let instruction: u32 = 0b000000_01101_01101_00010_00000_101100;

        datapath
            .memory
            .store_word(0, instruction)
            .expect("Failed to store instruction.");

        // Assume register $t5 contains 969,093,589,304, which is an integer
        // that takes up 39 bits.
        datapath.registers.gpr[13] = 969_093_589_304; // $t5

        datapath.execute_instruction();

<<<<<<< HEAD
        assert_eq!(datapath.registers.gpr[2], 1_938_187_178_608); // $v0
    }
=======
#[test]
fn dsub_registers_positive_result() {
    let mut datapath = MipsDatapath::default();
    assert_eq!(datapath.registers.pc, 0);
    // dsub rd, rs, rt
    // dsub $s5, $s4, $s3
    // GPR[rd] <- GPR[rs] - GPR[rt]
    // GPR[$s5] <- GPR[$s4] - GPR[$s3]
    // GPR[19] <- GPR[18] - GPR[17]
    //                      SPECIAL rs    rt    rd    0     funct
    //                              $s4   $s3   $s5         DSUB
    //                              18    17    19
    let instruction: u32 = 0b000000_10010_10001_10011_00000_101110;

    datapath
        .memory
        .store_word(0, instruction)
        .expect("Failed to store instruction.");

    // Assume registers $s3 and $s4 contain numbers larger than 32 bits,
    // but smaller than 64 bits.
    datapath.registers.gpr[18] = 4_833_323_886_298_794; // $s4
    datapath.registers.gpr[17] = 163_643_849_115_304; // $s3

    datapath.execute_instruction();
    assert_eq!(datapath.registers.pc, 4);

    assert_eq!(datapath.registers.gpr[19], 4_669_680_037_183_490); // $s5
>>>>>>> 4e909343
}

pub mod dsub {
    use super::*;

    #[test]
    fn dsub_registers_positive_result() {
        let mut datapath = MipsDatapath::default();

        // dsub rd, rs, rt
        // dsub $s5, $s4, $s3
        // GPR[rd] <- GPR[rs] - GPR[rt]
        // GPR[$s5] <- GPR[$s4] - GPR[$s3]
        // GPR[19] <- GPR[18] - GPR[17]
        //                      SPECIAL rs    rt    rd    0     funct
        //                              $s4   $s3   $s5         DSUB
        //                              18    17    19
        let instruction: u32 = 0b000000_10010_10001_10011_00000_101110;

        datapath
            .memory
            .store_word(0, instruction)
            .expect("Failed to store instruction.");

        // Assume registers $s3 and $s4 contain numbers larger than 32 bits,
        // but smaller than 64 bits.
        datapath.registers.gpr[18] = 4_833_323_886_298_794; // $s4
        datapath.registers.gpr[17] = 163_643_849_115_304; // $s3

        datapath.execute_instruction();

        assert_eq!(datapath.registers.gpr[19], 4_669_680_037_183_490); // $s5
    }
}

pub mod dmul {
    use super::*;

    #[test]
    fn dmul_positive_result() {
        let mut datapath = MipsDatapath::default();

        // dmul rd, rs, rt
        // dmul $a0, $t8, $t9
        // dmul 4, 24, 25
        // GPR[rd] <- lo_doubleword(multiply.signed(GPR[rs] * GPR[rt]))
        //                      opcode  rs    rt    rd          funct
        //                      SPECIAL $t8   $t9   $a0   DMUL  SOP34
        //                              24    25    4
        let instruction: u32 = 0b000000_11000_11001_00100_00010_011100;

        datapath
            .memory
            .store_word(0, instruction)
            .expect("Failed to store instruction.");

        // Assume register $t8 contains a number larger than 32 bits,
        // but smaller than 64 bits.
        datapath.registers.gpr[24] = 5_861_036_283_017; // $t8
        datapath.registers.gpr[25] = 5; // $t9

        datapath.execute_instruction();

        assert_eq!(datapath.registers.gpr[4], 29_305_181_415_085); // $a0
    }

    #[test]
    fn dmul_negative_result() {
        let mut datapath = MipsDatapath::default();

        // dmul rd, rs, rt
        // dmul $s7, $t7, $t6
        // dmul 23, 15, 14
        // GPR[rd] <- lo_doubleword(multiply.signed(GPR[rs] * GPR[rt]))
        //                      opcode  rs    rt    rd          funct
        //                      SPECIAL $t7   $t6   $s7   DMUL  SOP34
        //                              15    14    23
        let instruction: u32 = 0b000000_01111_01110_10111_00010_011100;

        datapath
            .memory
            .store_word(0, instruction)
            .expect("Failed to store instruction.");

        // Assume register $t7 contains a number larger than 32 bits,
        // but smaller than 64 bits.
        datapath.registers.gpr[15] = 363_251_152_978_005; // $t7
        datapath.registers.gpr[14] = -19_i64 as u64; // $t6

        datapath.execute_instruction();

        assert_eq!(datapath.registers.gpr[23] as i64, -6_901_771_906_582_095); // $s7
    }

    #[test]
    fn dmul_result_truncate() {
        let mut datapath = MipsDatapath::default();

        // dmul rd, rs, rt
        // dmul $s2, $s4, $s3
        // dmul 18, 20, 19
        // GPR[rd] <- lo_doubleword(multiply.signed(GPR[rs] * GPR[rt]))
        //                      opcode  rs    rt    rd          funct
        //                      SPECIAL $s4   $s3   $s2   DMUL  SOP34
        //                              20    19    18
        let instruction: u32 = 0b000000_10100_10011_10010_00010_011100;

        datapath
            .memory
            .store_word(0, instruction)
            .expect("Failed to store instruction.");

        // Assume registers $s4 and $s3 contain numbers larger than 32 bits,
        // but smaller than 64 bits.
        datapath.registers.gpr[20] = 191_893_548_893_556_856; // $s4
        datapath.registers.gpr[19] = 2_799_316_838_897; // $s3

        datapath.execute_instruction();

        // The result, 537,170,842,693,438,490,068,661,827,832, is too large for
        // a 64-bit integer.
        // (110 11000111 10110001 01001110 10000100 [00110100 01101011 00001011 00010110 11011010 00010011 11111000 11111000])
        // The result should instead truncate to the lower 64 bits.
        assert_eq!(datapath.registers.gpr[18], 3_777_124_905_256_220_920); // $s2
    }
}

pub mod ddiv {
    use super::*;

    #[test]
    fn ddiv_positive_result() {
        let mut datapath = MipsDatapath::default();

        // ddiv rd, rs, rt
        // ddiv $s0, $s1, $s2
        // ddiv 16, 17, 18
        // GPR[rd] <- divide.signed(GPR[rs], GPR[rt])
        //                      opcode  rs    rt    rd          funct
        //                      SPECIAL $s1   $s2   $s0   DDIV  SOP36
        //                              17    18    16
        let instruction: u32 = 0b000000_10001_10010_10000_00010_011110;

        datapath
            .memory
            .store_word(0, instruction)
            .expect("Failed to store instruction.");

        // Assume register $s1 contains a number larger than 32 bits,
        // but smaller than 64 bits.
        datapath.registers.gpr[17] = 1_284_064_531_192; // $s1
        datapath.registers.gpr[18] = 7; // $s2

        datapath.execute_instruction();

        // While the actual result is 183,437,790,170.285714....
        // the decimal portion is truncated.
        assert_eq!(datapath.registers.gpr[16], 183_437_790_170); // $s0
    }

    #[test]
    fn ddiv_negative_result() {
        let mut datapath = MipsDatapath::default();

        // ddiv rd, rs, rt
        // ddiv $a3, $a2, $a1
        // ddiv 7, 6, 5
        // GPR[rd] <- divide.signed(GPR[rs], GPR[rt])
        //                      opcode  rs    rt    rd          funct
        //                      SPECIAL $a2   $a1   $a3   DDIV  SOP36
        //                              6     5     7
        let instruction: u32 = 0b000000_00110_00101_00111_00010_011110;

        datapath
            .memory
            .store_word(0, instruction)
            .expect("Failed to store instruction.");

        // Assume register $a2 contains a number larger than 32 bits,
        // but smaller than 64 bits.
        datapath.registers.gpr[6] = -6_245_352_518_120_328_878_i64 as u64; // $a2
        datapath.registers.gpr[5] = 123; // $a1

        datapath.execute_instruction();

        // While the actual result is -50,775,223,724,555,519.333333....
        // the decimal portion is truncated.
        assert_eq!(datapath.registers.gpr[7] as i64, -50_775_223_724_555_519); // $a3
    }
}

pub mod dahi_dati {
    use super::*;

    #[test]
    fn dahi_basic_add() -> Result<(), String> {
        let mut datapath = MipsDatapath::default();

        // dahi rs, immediate
        // dahi $a0, 1
        // GPR[rs] <- GPR[rs] + sign_extend(immediate << 32)
        // GPR[4] <- GPR[4] + sign_extend(1 << 32)
        //                       op     rs    rt     immediate
        //                       REGIMM $a0   DAHI   1
        let instruction: u32 = 0b000001_00100_00110_0000000000000001;
        datapath.memory.store_word(0, instruction)?;

        datapath.registers.gpr[4] = 0xABCD; // $a0

        datapath.execute_instruction();

        assert_eq!(datapath.registers.gpr[4], 0x0000_0001_0000_ABCD);

        Ok(())
    }

    #[test]
    fn dati_basic_add() -> Result<(), String> {
        let mut datapath = MipsDatapath::default();

        // dati rs, immediate
        // dati $a1, 1
        // GPR[rs] <- GPR[rs] + sign_extend(immediate << 48)
        // GPR[5] <- GPR[5] + sign_extend(1 << 48)
        //                       op     rs    rt     immediate
        //                       REGIMM $a1   DATI   1
        let instruction: u32 = 0b000001_00101_11110_0000000000000001;
        datapath.memory.store_word(0, instruction)?;

        datapath.registers.gpr[5] = 0xABCD; // $a1

        datapath.execute_instruction();

        assert_eq!(datapath.registers.gpr[5], 0x0001_0000_0000_ABCD);

        Ok(())
    }
}

pub mod load_word {
    use super::*;
    #[test]
    fn lw_zero_offset_test() {
        // for this test the lw instruction will load itself from
        // memory
        let mut datapath = MipsDatapath::default();

        //                        lw     $t0   $s0      offset = 0
        let instruction: u32 = 0b100011_01000_10000_0000000000000000;
        datapath
            .memory
            .store_word(0, instruction)
            .expect("Failed to store instruction.");
        datapath.execute_instruction();
        assert_eq!(datapath.registers.gpr[16], instruction as u64);
    }

    #[test]
    fn lw_offset_at_4_test() {
        // For this test the lw instruction will load 0x4 from memory
        // by using the offset address plus zero
        let mut datapath = MipsDatapath::default();

        //                        lw     $t0   $s0      offset = 4
        let instruction: u32 = 0b100011_01000_10000_0000000000000100;
        datapath
            .memory
            .store_word(0, instruction)
            .expect("Failed to store instruction.");

        // place data at address
        datapath
            .memory
            .store_word(0b100, 0x10000)
            .expect("failed to store test data");

        datapath.registers.gpr[8] = 0;
        datapath.execute_instruction();
        assert_eq!(datapath.registers.gpr[16], 0x10000);
    }

    #[test]
    fn lw_gpr_8_at_4_offset_at_0_test() {
        // for this test the lw instruction will load 0x4 from memory
        // by using (offset = 0) + (gpr[8] = 4)
        let mut datapath = MipsDatapath::default();

        //                        lw     $t0   $s0      offset = 0
        let instruction: u32 = 0b100011_01000_10000_0000000000000000;
        datapath
            .memory
            .store_word(0, instruction)
            .expect("Failed to store instruction.");

        // place data at address
        datapath
            .memory
            .store_word(0b100, 0x10000)
            .expect("failed to store test data");

        datapath.registers.gpr[8] = 4;
        datapath.execute_instruction();
        assert_eq!(datapath.registers.gpr[16], 0x10000);
    }

    #[test]
    fn lw_gpr_8_at_4_offset_at_4_test() {
        // for this test the lw instruction will load 0x8 from memory
        // by adding the offset to gpr[8]
        let mut datapath = MipsDatapath::default();

        //                        lw     $t0   $s0      offset = 0
        let instruction: u32 = 0b100011_01000_10000_0000000000000100;
        datapath
            .memory
            .store_word(0, instruction)
            .expect("Failed to store instruction.");

        // place data at address
        datapath
            .memory
            .store_word(0b1000, 0x10000)
            .expect("failed to store test data");

        datapath.registers.gpr[8] = 4;
        datapath.execute_instruction();
        assert_eq!(datapath.registers.gpr[16], 0x10000);
    }

    #[test]
    fn lw_gpr_8_at_12_offset_at_neg_4_test() {
        // for this test the lw instruction will load 0x8 from memory
        // by adding the offset to gpr[8]
        let mut datapath = MipsDatapath::default();

        //                        lw     $t0   $s0      offset = 0
        let instruction: u32 = 0b100011_01000_10000_1111111111111100;
        datapath
            .memory
            .store_word(0, instruction)
            .expect("Failed to store instruction.");

        // place data at address
        datapath
            .memory
            .store_word(0b1000, 0x10000)
            .expect("failed to store test data");

        datapath.registers.gpr[8] = 12;
        datapath.execute_instruction();
        assert_eq!(datapath.registers.gpr[16], 0x10000);
    }
}

pub mod load_upper_imm {
    use super::*;

    #[test]
    fn basic_load_upper_imm_test() {
        let mut datapath = MipsDatapath::default();

        //                        lui    $t0   $s0      offset = 42
        let instruction: u32 = 0b001111_01000_10000_0010101010101010;
        datapath
            .memory
            .store_word(0, instruction)
            .expect("Failed to store instruction.");
        datapath.execute_instruction();

        let t = datapath.registers[GpRegisterType::S0];
        assert_eq!(t, 0x2aaa_0000);
    }

    #[test]
    fn sign_extend_load_upper_imm_test() {
        let mut datapath = MipsDatapath::default();

        //                        lui    $t0   $s0      offset = 42
        let instruction: u32 = 0b001111_01000_10000_1010101010101010;
        datapath
            .memory
            .store_word(0, instruction)
            .expect("Failed to store instruction.");
        datapath.execute_instruction();

        let t = datapath.registers[GpRegisterType::S0];
        assert_eq!(t, 0xffff_ffff_aaaa_0000);
    }
}
pub mod store_word {
    use super::*;
    #[test]
    fn sw_zero_offset_test() {
        let mut datapath = MipsDatapath::default();

        //                        lw     $t0   $s0      offset = 0
        let instruction: u32 = 0b101011_01000_10000_0000000000000000;
        datapath
            .memory
            .store_word(0, instruction)
            .expect("Failed to store instruction.");
        datapath.execute_instruction();

        let t = datapath
            .memory
            .load_word(0)
            .expect("Could not load from memory");
        assert_eq!(t, 0);
    }

    #[test]
    fn sw_offset_at_4_test() {
        let mut datapath = MipsDatapath::default();

        //                        sw     $t0   $s0      offset = 4
        let instruction: u32 = 0b101011_01000_10000_0000000000000100;
        datapath
            .memory
            .store_word(0, instruction)
            .expect("Failed to store instruction.");

        datapath.registers.gpr[8] = 0;
        datapath.registers.gpr[16] = 0xff;
        datapath.execute_instruction();

        let t = datapath
            .memory
            .load_word(4)
            .expect("Could not load from memory");
        assert_eq!(t, 0xff);
    }

    #[test]
    fn lw_gpr_8_at_4_offset_at_4_test() {
        let mut datapath = MipsDatapath::default();

        //                        sw     $t0   $s0      offset = 4
        let instruction: u32 = 0b101011_01000_10000_0000000000000100;
        datapath
            .memory
            .store_word(0, instruction)
            .expect("Failed to store instruction.");

        datapath.registers.gpr[8] = 4;
        datapath.registers.gpr[16] = 0xff;
        datapath.execute_instruction();

        let t = datapath
            .memory
            .load_word(8)
            .expect("Could not load from memory");
        assert_eq!(t, 0xff);
    }

    #[test]
    fn lw_gpr_8_at_4_offset_at_neg_4_test() {
        let mut datapath = MipsDatapath::default();

        //                        sw     $t0   $s0      offset = -4
        let instruction: u32 = 0b101011_01000_10000_1111111111111100;
        datapath
            .memory
            .store_word(0, instruction)
            .expect("Failed to store instruction.");

        datapath.registers.gpr[8] = 12;
        datapath.registers.gpr[16] = 0xff;
        datapath.execute_instruction();

        let t = datapath
            .memory
            .load_word(8)
            .expect("Could not load from memory");
        assert_eq!(t, 0xff);
    }
}

pub mod coprocessor {
    use crate::emulation_core::datapath::Datapath;
    use crate::emulation_core::mips::datapath::MipsDatapath;

    #[test]
    pub fn add_float_single_precision() {
        let mut datapath = MipsDatapath::default();

        // add.s fd, fs, ft
        // add.s $f2, $f1, $f0
        // FPR[2] = FPR[1] + FPR[0]
        //                       COP1   fmt   ft    fs    fd    function
        //                              s     $f0   $f1   $f2   ADD
        let instruction: u32 = 0b010001_10000_00000_00001_00010_000000;
        datapath
            .memory
            .store_word(0, instruction)
            .expect("Failed to store instruction.");

        datapath.coprocessor.fpr[0] = f32::to_bits(0.25f32) as u64;
        datapath.coprocessor.fpr[1] = f32::to_bits(0.5f32) as u64;

        datapath.execute_instruction();

        // The result should be 0.75, represented in a 32-bit value as per the
        // IEEE 754 single-precision floating-point specification.
        assert_eq!(f32::from_bits(datapath.coprocessor.fpr[2] as u32), 0.75);
    }

    #[test]
    pub fn add_float_double_precision() {
        let mut datapath = MipsDatapath::default();

        // add.d fd, fs, ft
        // add.d $f2, $f1, $f0
        // FPR[2] = FPR[1] + FPR[0]
        //                       COP1   fmt   ft    fs    fd    function
        //                              d     $f0   $f1   $f2   ADD
        let instruction: u32 = 0b010001_10001_00000_00001_00010_000000;
        datapath
            .memory
            .store_word(0, instruction)
            .expect("Failed to store instruction.");

        datapath.coprocessor.fpr[0] = f64::to_bits(123.125);
        datapath.coprocessor.fpr[1] = f64::to_bits(0.5);

        datapath.execute_instruction();

        // The result should be 123.625, represented in a 64-bit value as per the
        // IEEE 754 double-precision floating-point specification.
        assert_eq!(f64::from_bits(datapath.coprocessor.fpr[2]), 123.625);
    }

    #[test]
    pub fn sub_float_single_precision() {
        let mut datapath = MipsDatapath::default();

        // sub.s fd, fs, ft
        // sub.s $f2, $f1, $f0
        // FPR[fd] = FPR[fs] - FPR[ft]
        // FPR[2] = FPR[1] - FPR[0]
        //                       COP1   fmt   ft    fs    fd    function
        //                              s     $f0   $f1   $f2   SUB
        let instruction: u32 = 0b010001_10000_00000_00001_00010_000001;
        datapath
            .memory
            .store_word(0, instruction)
            .expect("Failed to store instruction.");

        datapath.coprocessor.fpr[0] = f32::to_bits(5.625f32) as u64;
        datapath.coprocessor.fpr[1] = f32::to_bits(3.125f32) as u64;

        datapath.execute_instruction();

        assert_eq!(f32::from_bits(datapath.coprocessor.fpr[2] as u32), -2.5);
    }

    #[test]
    pub fn sub_float_double_precision() {
        let mut datapath = MipsDatapath::default();

        // sub.d fd, fs, ft
        // sub.d $f2, $f1, $f0
        // FPR[fd] = FPR[fs] - FPR[ft]
        // FPR[2] = FPR[1] - FPR[0]
        //                       COP1   fmt   ft    fs    fd    function
        //                              d     $f0   $f1   $f2   SUB
        let instruction: u32 = 0b010001_10001_00000_00001_00010_000001;
        datapath
            .memory
            .store_word(0, instruction)
            .expect("Failed to store instruction.");

        datapath.coprocessor.fpr[0] = f64::to_bits(438.125);
        datapath.coprocessor.fpr[1] = f64::to_bits(98765.5);

        datapath.execute_instruction();

        assert_eq!(f64::from_bits(datapath.coprocessor.fpr[2]), 98327.375);
    }

    #[test]
    pub fn mul_float_single_precision() {
        let mut datapath = MipsDatapath::default();

        // mul.s fd, fs, ft
        // mul.s $f9, $f5, $f4
        // FPR[fd] = FPR[fs] * FPR[ft]
        // FPR[9] = FPR[5] * FPR[4]
        //                       COP1   fmt   ft    fs    fd    function
        //                              s     $f4   $f5   $f9   MUL
        let instruction: u32 = 0b010001_10000_00100_00101_01001_000010;
        datapath
            .memory
            .store_word(0, instruction)
            .expect("Failed to store instruction.");

        datapath.coprocessor.fpr[5] = f32::to_bits(24.5f32) as u64;
        datapath.coprocessor.fpr[4] = f32::to_bits(0.5f32) as u64;

        datapath.execute_instruction();

        assert_eq!(f32::from_bits(datapath.coprocessor.fpr[9] as u32), 12.25f32);
    }

    #[test]
    pub fn mul_float_double_precision() {
        let mut datapath = MipsDatapath::default();

        // mul.d fd, fs, ft
        // mul.d $f4, $f6, $f9
        // FPR[fd] = FPR[fs] * FPR[ft]
        // FPR[4] = FPR[6] * FPR[9]
        //                       COP1   fmt   ft    fs    fd    function
        //                              d     $f9   $f6   $f4   MUL
        let instruction: u32 = 0b010001_10001_01001_00110_00100_000010;
        datapath
            .memory
            .store_word(0, instruction)
            .expect("Failed to store instruction.");

        datapath.coprocessor.fpr[6] = f64::to_bits(-150.0625);
        datapath.coprocessor.fpr[9] = f64::to_bits(9.5);

        datapath.execute_instruction();

        assert_eq!(f64::from_bits(datapath.coprocessor.fpr[4]), -1425.59375);
    }

    #[test]
    pub fn div_float_single_precision() {
        let mut datapath = MipsDatapath::default();

        // div.s fd, fs, ft
        // div.s $f15, $f16, $f17
        // FPR[fd] = FPR[fs] / FPR[ft]
        // FPR[15] = FPR[16] / FPR[17]
        //                       COP1   fmt   ft    fs    fd    function
        //                              s     $f17  $f16  $f15  DIV
        let instruction: u32 = 0b010001_10000_10001_10000_01111_000011;
        datapath
            .memory
            .store_word(0, instruction)
            .expect("Failed to store instruction.");

        datapath.coprocessor.fpr[16] = f32::to_bits(901f32) as u64;
        datapath.coprocessor.fpr[17] = f32::to_bits(2f32) as u64;

        datapath.execute_instruction();

        assert_eq!(
            f32::from_bits(datapath.coprocessor.fpr[15] as u32),
            450.5f32
        );
    }

    #[test]
    pub fn div_float_double_precision() {
        let mut datapath = MipsDatapath::default();

        // div.d fd, fs, ft
        // div.d $f1, $f10, $f20
        // FPR[fd] = FPR[fs] / FPR[ft]
        // FPR[1] = FPR[10] / FPR[20]
        //                       COP1   fmt   ft    fs    fd    function
        //                              d     $f20  $f10  $f1   DIV
        let instruction: u32 = 0b010001_10001_10100_01010_00001_000011;
        datapath
            .memory
            .store_word(0, instruction)
            .expect("Failed to store instruction.");

        datapath.coprocessor.fpr[10] = f64::to_bits(95405.375);
        datapath.coprocessor.fpr[20] = f64::to_bits(2.0);

        datapath.execute_instruction();

        assert_eq!(f64::from_bits(datapath.coprocessor.fpr[1]), 47702.6875);
    }

    #[test]
    pub fn swc1_basic_store_no_offset() {
        let mut datapath = MipsDatapath::default();

        // swc1 ft, offset(base)
        // swc1 $f3, 0($s1)
        // memory[GPR[base] + offset] <- FPR[ft]
        // memory[GPR[17] + 0] <- FPR[3]
        //                       SWC1   base  ft    offset
        //                              $s1   $f3   0
        let instruction: u32 = 0b111001_10001_00011_0000000000000000;
        datapath
            .memory
            .store_word(0, instruction)
            .expect("Failed to store instruction.");

        datapath.registers.gpr[17] = 1028; // $s1
        datapath.coprocessor.fpr[3] = f32::to_bits(1.0625f32) as u64;

        datapath.execute_instruction();

        // The single-precision float 1.0625 should be stored at address 1028.
        assert_eq!(
            f32::from_bits(datapath.memory.load_word(1028).unwrap()),
            1.0625f32
        );
    }

    #[test]
    pub fn swc1_basic_store_with_offset() {
        let mut datapath = MipsDatapath::default();

        // swc1 ft, offset(base)
        // swc1 $f5, 32($s0)
        // memory[GPR[base] + offset] <- FPR[ft]
        // memory[GPR[16] + 32] <- FPR[5]
        //                       SWC1   base  ft    offset
        //                              $s0   $f5   32
        let instruction: u32 = 0b111001_10000_00101_0000000000100000;
        datapath
            .memory
            .store_word(0, instruction)
            .expect("Failed to store instruction.");

        datapath.registers.gpr[16] = 2000; // $s0
        datapath.coprocessor.fpr[5] = f32::to_bits(3.5f32) as u64;

        datapath.execute_instruction();

        // The single-precision float 3.5 should be stored at address 2032.
        assert_eq!(
            f32::from_bits(datapath.memory.load_word(2032).unwrap()),
            3.5f32
        );
    }

    #[test]
    pub fn swc1_basic_store_64_bit_cutoff() {
        // This test ensures that if there is 64-bit data in a floating-point
        // register, only the bottom 32 bits are stored in memory with this
        // instruction.

        let mut datapath = MipsDatapath::default();

        // swc1 ft, offset(base)
        // swc1 $f0, 0($s2)
        // memory[GPR[base] + offset] <- FPR[ft]
        // memory[GPR[18] + 0] <- FPR[0]
        //                       SWC1   base  ft    offset
        //                              $s2   $f0   0
        let instruction: u32 = 0b111001_10010_00000_0000000000000000;
        datapath
            .memory
            .store_word(0, instruction)
            .expect("Failed to store instruction.");

        datapath.registers.gpr[18] = 1000; // $s2
        datapath.coprocessor.fpr[0] = f64::to_bits(9853114.625);

        datapath.execute_instruction();

        // The double-precision float 9853114.625 is represented in hexadecimal as
        // 4162 CB17 5400 0000. When storing the 32-bit word, the bottom 32 bits
        // should be stored, in this case meaning 5400 0000 in hexadecimal.
        assert_eq!(datapath.memory.load_word(1000).unwrap(), 0x5400_0000);
    }

    #[test]
    fn lwc1_basic_load_no_offset() {
        let mut datapath = MipsDatapath::default();

        // lwc1 ft, offset(base)
        // lwc1 $f10, 0($t0)
        // FPR[ft] <- memory[GPR[base] + offset]
        // FPR[10] <- memory[GPR[8] + 0]
        //                       LWC1   base  ft    offset
        //                              $t0   $f10  0
        let instruction: u32 = 0b110001_01000_01010_0000000000000000;
        datapath
            .memory
            .store_word(0, instruction)
            .expect("Failed to store instruction.");

        datapath.registers.gpr[8] = 500; // $t0

        // Data is put into memory this way (rather than using load_word()) to
        // demonstrate no reliance on API calls.
        let data = f32::to_bits(413.125f32).to_be_bytes();
        for (i, byte) in data.iter().enumerate() {
            datapath.memory.memory[500 + i] = *byte;
        }

        datapath.execute_instruction();

        assert_eq!(
            f32::from_bits(datapath.coprocessor.fpr[10] as u32),
            413.125f32
        );
    }

    #[test]
    fn lwc1_basic_load_with_offset() {
        let mut datapath = MipsDatapath::default();

        // lwc1 ft, offset(base)
        // lwc1 $f11, 200($t1)
        // FPR[ft] <- memory[GPR[base] + offset]
        // FPR[11] <- memory[GPR[9] + 200]
        //                       LWC1   base  ft    offset
        //                              $t1   $f11  200
        let instruction: u32 = 0b110001_01001_01011_0000000011001000;
        datapath
            .memory
            .store_word(0, instruction)
            .expect("Failed to store instruction.");

        datapath.registers.gpr[9] = 1000; // $t1

        // Data is put into memory this way (rather than using load_word()) to
        // demonstrate no reliance on API calls.
        let data = f32::to_bits(6.1875f32).to_be_bytes();
        for (i, byte) in data.iter().enumerate() {
            datapath.memory.memory[1200 + i] = *byte;
        }

        datapath.execute_instruction();

        assert_eq!(
            f32::from_bits(datapath.coprocessor.fpr[11] as u32),
            6.1875f32
        );
    }

<<<<<<< HEAD
    #[test]
    fn c_eq_s_should_be_true() -> Result<(), String> {
        let mut datapath = MipsDatapath::default();

        // c.eq.s fs, ft
        // c.eq.s $f1, $f2
        // CC[0] <- FPR[fs] == FPR[ft]
        // CC[0] <- FPR[1] == FPR[2]
        //                       COP1   fmt   ft    fs    cc     __cond
        //                              s     $f2   $f1   0        EQ
        let instruction: u32 = 0b010001_10000_00010_00001_000_00_110010;
        datapath.memory.store_word(0, instruction)?;

        datapath.coprocessor.fpr[1] = f32::to_bits(15.5f32) as u64;
        datapath.coprocessor.fpr[2] = f32::to_bits(15.5f32) as u64;

        datapath.execute_instruction();

        assert_eq!(datapath.coprocessor.condition_code, 1);

        Ok(())
    }

    #[test]
    fn c_eq_s_should_be_false() -> Result<(), String> {
        let mut datapath = MipsDatapath::default();

        // c.eq.s fs, ft
        // c.eq.s $f14, $f3
        // CC[0] <- FPR[fs] == FPR[ft]
        // CC[0] <- FPR[14] == FPR[3]
        //                       COP1   fmt   ft    fs    cc     __cond
        //                              s     $f3   $f14  0        EQ
        let instruction: u32 = 0b010001_10000_00011_01110_000_00_110010;
        datapath.memory.store_word(0, instruction)?;

        datapath.coprocessor.fpr[14] = f32::to_bits(20.125f32) as u64;
        datapath.coprocessor.fpr[3] = f32::to_bits(100f32) as u64;

        datapath.execute_instruction();

        assert_eq!(datapath.coprocessor.condition_code, 0);

        Ok(())
    }

    #[test]
    fn c_eq_d_should_be_true() -> Result<(), String> {
        let mut datapath = MipsDatapath::default();

        // c.eq.d fs, ft
        // c.eq.d $f5, $f9
        // CC[0] <- FPR[fs] == FPR[ft]
        // CC[0] <- FPR[5] == FPR[9]
        //                       COP1   fmt   ft    fs    cc     __cond
        //                              d     $f9   $f5   0        EQ
        let instruction: u32 = 0b010001_10001_01001_00101_000_00_110010;
        datapath.memory.store_word(0, instruction)?;

        datapath.coprocessor.fpr[5] = f64::to_bits(12951.625);
        datapath.coprocessor.fpr[9] = f64::to_bits(12951.625);

        datapath.execute_instruction();

        assert_eq!(datapath.coprocessor.condition_code, 1);

        Ok(())
    }

    #[test]
    fn c_eq_d_should_be_false() -> Result<(), String> {
        let mut datapath = MipsDatapath::default();

        // c.eq.d fs, ft
        // c.eq.d $f15, $f19
        // CC[0] <- FPR[fs] == FPR[ft]
        // CC[0] <- FPR[15] == FPR[19]
        //                       COP1   fmt   ft    fs    cc     __cond
        //                              d     $f19  $f15  0        EQ
        let instruction: u32 = 0b010001_10001_10011_01111_000_00_110010;
        datapath.memory.store_word(0, instruction)?;

        datapath.coprocessor.fpr[15] = f64::to_bits(6016.25);
        datapath.coprocessor.fpr[19] = f64::to_bits(820.43);

        datapath.execute_instruction();

        assert_eq!(datapath.coprocessor.condition_code, 0);

        Ok(())
    }

    #[test]
    fn c_lt_s_should_be_true() -> Result<(), String> {
        let mut datapath = MipsDatapath::default();

        // c.lt.s fs, ft
        // c.lt.s $f19, $f0
        // CC[0] <- FPR[fs] < FPR[ft]
        // CC[0] <- FPR[19] < FPR[0]
        //                       COP1   fmt   ft    fs    cc     __cond
        //                              s     $f0   $f19  0        LT
        let instruction: u32 = 0b010001_10000_00000_10011_000_00_111100;
        datapath.memory.store_word(0, instruction)?;

        datapath.coprocessor.fpr[19] = f32::to_bits(2.875f32) as u64;
        datapath.coprocessor.fpr[0] = f32::to_bits(70.6f32) as u64;

        datapath.execute_instruction();

        assert_eq!(datapath.coprocessor.condition_code, 1);

        Ok(())
    }

    #[test]
    fn c_lt_s_should_be_false() -> Result<(), String> {
        let mut datapath = MipsDatapath::default();

        // c.lt.s fs, ft
        // c.lt.s $f30, $f31
        // CC[0] <- FPR[fs] < FPR[ft]
        // CC[0] <- FPR[30] < FPR[31]
        //                       COP1   fmt   ft    fs    cc     __cond
        //                              s     $f31  $f30  0        LT
        let instruction: u32 = 0b010001_10000_11111_11110_000_00_111100;
        datapath.memory.store_word(0, instruction)?;

        datapath.coprocessor.fpr[30] = f32::to_bits(90.7f32) as u64;
        datapath.coprocessor.fpr[31] = f32::to_bits(-87.44f32) as u64;

        datapath.execute_instruction();

        assert_eq!(datapath.coprocessor.condition_code, 0);

        Ok(())
    }

    #[test]
    fn c_lt_d_should_be_true() -> Result<(), String> {
        let mut datapath = MipsDatapath::default();

        // c.lt.d fs, ft
        // c.lt.d $f12, $f29
        // CC[0] <- FPR[fs] < FPR[ft]
        // CC[0] <- FPR[12] < FPR[29]
        //                       COP1   fmt   ft    fs    cc     __cond
        //                              d     $f29  $f12  0        LT
        let instruction: u32 = 0b010001_10001_11101_01100_000_00_111100;
        datapath.memory.store_word(0, instruction)?;

        datapath.coprocessor.fpr[12] = f64::to_bits(4.0);
        datapath.coprocessor.fpr[29] = f64::to_bits(30000.6);

        datapath.execute_instruction();

        assert_eq!(datapath.coprocessor.condition_code, 1);

        Ok(())
    }

    #[test]
    fn c_lt_d_should_be_false() -> Result<(), String> {
        let mut datapath = MipsDatapath::default();

        // c.lt.d fs, ft
        // c.lt.d $f4, $f5
        // CC[0] <- FPR[fs] < FPR[ft]
        // CC[0] <- FPR[4] < FPR[5]
        //                       COP1   fmt   ft    fs    cc     __cond
        //                              d     $f5   $f4  0        LT
        let instruction: u32 = 0b010001_10001_00101_00100_000_00_111100;
        datapath.memory.store_word(0, instruction)?;

        datapath.coprocessor.fpr[4] = f64::to_bits(413.420);
        datapath.coprocessor.fpr[5] = f64::to_bits(-6600.9);

        datapath.execute_instruction();

        assert_eq!(datapath.coprocessor.condition_code, 0);

        Ok(())
    }

    #[test]
    fn c_le_s_should_be_true_less() -> Result<(), String> {
        let mut datapath = MipsDatapath::default();

        // c.le.s fs, ft
        // c.le.s $f0, $f1
        // CC[0] <- FPR[fs] <= FPR[ft]
        // CC[0] <- FPR[0] <= FPR[1]
        //                       COP1   fmt   ft    fs    cc     __cond
        //                              s     $f1   $f0   0        LE
        let instruction: u32 = 0b010001_10000_00001_00000_000_00_111110;
        datapath.memory.store_word(0, instruction)?;

        datapath.coprocessor.fpr[0] = f32::to_bits(171.937f32) as u64;
        datapath.coprocessor.fpr[1] = f32::to_bits(9930.829f32) as u64;

        datapath.execute_instruction();

        assert_eq!(datapath.coprocessor.condition_code, 1);

        Ok(())
    }

    #[test]
    fn c_le_s_should_be_true_equal() -> Result<(), String> {
        let mut datapath = MipsDatapath::default();

        // c.le.s fs, ft
        // c.le.s $f2, $f3
        // CC[0] <- FPR[fs] <= FPR[ft]
        // CC[0] <- FPR[2] <= FPR[3]
        //                       COP1   fmt   ft    fs    cc     __cond
        //                              s     $f3   $f2   0        LE
        let instruction: u32 = 0b010001_10000_00011_00010_000_00_111110;
        datapath.memory.store_word(0, instruction)?;

        datapath.coprocessor.fpr[2] = f32::to_bits(6.5f32) as u64;
        datapath.coprocessor.fpr[3] = f32::to_bits(6.5f32) as u64;

        datapath.execute_instruction();

        assert_eq!(datapath.coprocessor.condition_code, 1);

        Ok(())
    }

    #[test]
    fn c_le_s_should_be_false() -> Result<(), String> {
        let mut datapath = MipsDatapath::default();

        // c.le.s fs, ft
        // c.le.s $f4, $f5
        // CC[0] <- FPR[fs] <= FPR[ft]
        // CC[0] <- FPR[4] <= FPR[5]
        //                       COP1   fmt   ft    fs    cc     __cond
        //                              s     $f5   $f4   0        LE
        let instruction: u32 = 0b010001_10000_00101_00100_000_00_111110;
        datapath.memory.store_word(0, instruction)?;

        datapath.coprocessor.fpr[4] = f32::to_bits(5742.006f32) as u64;
        datapath.coprocessor.fpr[5] = f32::to_bits(1336.568f32) as u64;

        datapath.execute_instruction();

        assert_eq!(datapath.coprocessor.condition_code, 0);

        Ok(())
    }

    #[test]
    fn c_le_d_should_be_true_less() -> Result<(), String> {
        let mut datapath = MipsDatapath::default();

        // c.le.d fs, ft
        // c.le.d $f6, $f7
        // CC[0] <- FPR[fs] <= FPR[ft]
        // CC[0] <- FPR[6] <= FPR[7]
        //                       COP1   fmt   ft    fs    cc     __cond
        //                              d     $f7   $f6   0        LE
        let instruction: u32 = 0b010001_10001_00111_00110_000_00_111110;
        datapath.memory.store_word(0, instruction)?;

        datapath.coprocessor.fpr[6] = f64::to_bits(3483.70216);
        datapath.coprocessor.fpr[7] = f64::to_bits(7201.56625);

        datapath.execute_instruction();

        assert_eq!(datapath.coprocessor.condition_code, 1);

        Ok(())
    }

    #[test]
    fn c_le_d_should_be_true_equal() -> Result<(), String> {
        let mut datapath = MipsDatapath::default();

        // c.le.d fs, ft
        // c.le.d $f8, $f9
        // CC[0] <- FPR[fs] <= FPR[ft]
        // CC[0] <- FPR[8] <= FPR[9]
        //                       COP1   fmt   ft    fs    cc     __cond
        //                              d     $f9   $f8   0        LE
        let instruction: u32 = 0b010001_10001_01001_01000_000_00_111110;
        datapath.memory.store_word(0, instruction)?;

        datapath.coprocessor.fpr[8] = f64::to_bits(77.4009);
        datapath.coprocessor.fpr[9] = f64::to_bits(77.4009);

        datapath.execute_instruction();

        assert_eq!(datapath.coprocessor.condition_code, 1);

        Ok(())
    }

    #[test]
    fn c_le_d_should_be_false() -> Result<(), String> {
        let mut datapath = MipsDatapath::default();

        // c.le.d fs, ft
        // c.le.d $f10, $f11
        // CC[0] <- FPR[fs] <= FPR[ft]
        // CC[0] <- FPR[10] <= FPR[11]
        //                       COP1   fmt   ft    fs    cc     __cond
        //                              d     $f11  $f10  0        LE
        let instruction: u32 = 0b010001_10001_01011_01010_000_00_111110;
        datapath.memory.store_word(0, instruction)?;

        datapath.coprocessor.fpr[10] = f64::to_bits(9190.43309);
        datapath.coprocessor.fpr[11] = f64::to_bits(2869.57622);

        datapath.execute_instruction();

        assert_eq!(datapath.coprocessor.condition_code, 0);

        Ok(())
    }

    #[test]
    fn c_ngt_s_should_be_true() -> Result<(), String> {
        let mut datapath = MipsDatapath::default();

        // c.ngt.s fs, ft
        // c.ngt.s $f12, $f13
        // CC[0] <- !(FPR[fs] > FPR[ft])
        // CC[0] <- !(FPR[12] > FPR[13])
        //                       COP1   fmt   ft    fs    cc     __cond
        //                              s     $f13  $f12  0        NGT
        let instruction: u32 = 0b010001_10000_01101_01100_000_00_111111;
        datapath.memory.store_word(0, instruction)?;

        datapath.coprocessor.fpr[12] = f32::to_bits(2469.465f32) as u64;
        datapath.coprocessor.fpr[13] = f32::to_bits(3505.57f32) as u64;

        datapath.execute_instruction();

        assert_eq!(datapath.coprocessor.condition_code, 1);

        Ok(())
    }

    #[test]
    fn c_ngt_s_should_be_false() -> Result<(), String> {
        let mut datapath = MipsDatapath::default();

        // c.ngt.s fs, ft
        // c.ngt.s $f14, $f15
        // CC[0] <- !(FPR[fs] > FPR[ft])
        // CC[0] <- !(FPR[14] > FPR[15])
        //                       COP1   fmt   ft    fs    cc     __cond
        //                              s     $f15  $f14  0        NGT
        let instruction: u32 = 0b010001_10000_01111_01110_000_00_111111;
        datapath.memory.store_word(0, instruction)?;

        datapath.coprocessor.fpr[14] = f32::to_bits(7099.472f32) as u64;
        datapath.coprocessor.fpr[15] = f32::to_bits(87.198f32) as u64;

        datapath.execute_instruction();

        assert_eq!(datapath.coprocessor.condition_code, 0);

        Ok(())
    }

    #[test]
    fn c_ngt_d_should_be_true() -> Result<(), String> {
        let mut datapath = MipsDatapath::default();

        // c.ngt.d fs, ft
        // c.ngt.d $f16, $f17
        // CC[0] <- !(FPR[fs] > FPR[ft])
        // CC[0] <- !(FPR[16] > FPR[17])
        //                       COP1   fmt   ft    fs    cc     __cond
        //                              d     $f17  $f16  0        NGT
        let instruction: u32 = 0b010001_10001_10001_10000_000_00_111111;
        datapath.memory.store_word(0, instruction)?;

        datapath.coprocessor.fpr[16] = f64::to_bits(7726.4794015);
        datapath.coprocessor.fpr[17] = f64::to_bits(9345.7753943);

        datapath.execute_instruction();

        assert_eq!(datapath.coprocessor.condition_code, 1);

        Ok(())
    }

    #[test]
    fn c_ngt_d_should_be_false() -> Result<(), String> {
        let mut datapath = MipsDatapath::default();

        // c.ngt.d fs, ft
        // c.ngt.d $f18, $f19
        // CC[0] <- !(FPR[fs] > FPR[ft])
        // CC[0] <- !(FPR[18] > FPR[19])
        //                       COP1   fmt   ft    fs    cc     __cond
        //                              d     $f19  $f18  0        NGT
        let instruction: u32 = 0b010001_10001_10011_10010_000_00_111111;
        datapath.memory.store_word(0, instruction)?;

        datapath.coprocessor.fpr[18] = f64::to_bits(4688.2854359);
        datapath.coprocessor.fpr[19] = f64::to_bits(819.7956308);

        datapath.execute_instruction();

        assert_eq!(datapath.coprocessor.condition_code, 0);

        Ok(())
    }

    #[test]
    fn c_nge_s_should_be_true() -> Result<(), String> {
        let mut datapath = MipsDatapath::default();

        // c.nge.s fs, ft
        // c.nge.s $f20, $f21
        // CC[0] <- !(FPR[fs] >= FPR[ft])
        // CC[0] <- !(FPR[20] >= FPR[21])
        //                       COP1   fmt   ft    fs    cc     __cond
        //                              s     $f21  $f20  0        NGE
        let instruction: u32 = 0b010001_10000_10101_10100_000_00_111101;
        datapath.memory.store_word(0, instruction)?;

        datapath.coprocessor.fpr[20] = f32::to_bits(3090.244f32) as u64;
        datapath.coprocessor.fpr[21] = f32::to_bits(7396.444f32) as u64;

        datapath.execute_instruction();

        assert_eq!(datapath.coprocessor.condition_code, 1);

        Ok(())
    }

    #[test]
    fn c_nge_s_should_be_false() -> Result<(), String> {
        let mut datapath = MipsDatapath::default();

        // c.nge.s fs, ft
        // c.nge.s $f22, $f23
        // CC[0] <- !(FPR[fs] >= FPR[ft])
        // CC[0] <- !(FPR[22] >= FPR[23])
        //                       COP1   fmt   ft    fs    cc     __cond
        //                              s     $f23  $f22  0        NGE
        let instruction: u32 = 0b010001_10000_10111_10110_000_00_111101;
        datapath.memory.store_word(0, instruction)?;

        datapath.coprocessor.fpr[22] = f32::to_bits(6269.823f32) as u64;
        datapath.coprocessor.fpr[23] = f32::to_bits(3089.393f32) as u64;

        datapath.execute_instruction();

        assert_eq!(datapath.coprocessor.condition_code, 0);

        Ok(())
    }

    #[test]
    fn c_nge_d_should_be_true() -> Result<(), String> {
        let mut datapath = MipsDatapath::default();

        // c.nge.d fs, ft
        // c.nge.d $f24, $f25
        // CC[0] <- !(FPR[fs] >= FPR[ft])
        // CC[0] <- !(FPR[24] >= FPR[25])
        //                       COP1   fmt   ft    fs    cc     __cond
        //                              d     $f25  $f24  0        NGE
        let instruction: u32 = 0b010001_10001_11001_11000_000_00_111101;
        datapath.memory.store_word(0, instruction)?;

        datapath.coprocessor.fpr[24] = f64::to_bits(819.7956308);
        datapath.coprocessor.fpr[25] = f64::to_bits(4688.2854359);

        datapath.execute_instruction();

        assert_eq!(datapath.coprocessor.condition_code, 1);

        Ok(())
    }

    #[test]
    fn c_nge_d_should_be_false() -> Result<(), String> {
        let mut datapath = MipsDatapath::default();

        // c.nge.d fs, ft
        // c.nge.d $f26, $f27
        // CC[0] <- !(FPR[fs] >= FPR[ft])
        // CC[0] <- !(FPR[26] >= FPR[27])
        //                       COP1   fmt   ft    fs    cc     __cond
        //                              d     $f27  $f26  0        NGE
        let instruction: u32 = 0b010001_10001_11011_11010_000_00_111101;
        datapath.memory.store_word(0, instruction)?;

        datapath.coprocessor.fpr[26] = f64::to_bits(9776.3465875);
        datapath.coprocessor.fpr[27] = f64::to_bits(1549.8268716);

        datapath.execute_instruction();

        assert_eq!(datapath.coprocessor.condition_code, 0);

        Ok(())
=======
    pub mod jump_tests {
        use super::*;
        #[test]
        fn jump_test_basic() {
            let mut datapath = MipsDatapath::default();

            //                        J
            let instruction: u32 = 0b000010_00_00000000_00000000_00000010;
            datapath
                .memory
                .store_word(0, instruction)
                .expect("Failed to store instruction.");
            datapath.execute_instruction();

            assert_eq!(datapath.registers.pc, 8);
        }

        #[test]
        fn jump_test_mid() {
            let mut datapath = MipsDatapath::default();

            //                        J
            let instruction: u32 = 0x0800_0fff;
            datapath
                .memory
                .store_word(0, instruction)
                .expect("Failed to store instruction.");
            datapath.execute_instruction();

            assert_eq!(datapath.registers.pc, 0x3ffc);
        }

        #[test]
        fn jump_test_hard() {
            // Jump to address 0xfff_fffc
            let mut datapath = MipsDatapath::default();

            //                        J             low_26
            let instruction: u32 = 0x0800_0000 | 0x03ff_ffff;
            datapath
                .memory
                .store_word(0, instruction)
                .expect("Failed to store instruction.");
            datapath.execute_instruction();

            assert_eq!(datapath.registers.pc, 0x0fff_fffc);
        }
    }

    pub mod beq_tests {
        use super::*;
        #[test]
        fn beq_test_basic_registers_are_equal() {
            let mut datapath = MipsDatapath::default();

            //                        beq
            let instruction: u32 = 0b000100_01000_10000_0000000000000001;
            datapath
                .memory
                .store_word(0, instruction)
                .expect("Failed to store instruction.");
            datapath.execute_instruction();

            assert_eq!(datapath.registers.pc, 8);
        }

        #[test]
        fn beq_test_basic_register_are_not_equal() {
            let mut datapath = MipsDatapath::default();

            //                        beq
            let instruction: u32 = 0b000100_01000_10000_0000000000000001;
            datapath
                .memory
                .store_word(0, instruction)
                .expect("Failed to store instruction.");

            datapath.registers.gpr[0b01000] = 1234;
            datapath.registers.gpr[0b10000] = 4321;
            datapath.execute_instruction();

            assert_eq!(datapath.registers.pc, 4);
        }

        #[test]
        fn beq_test_basic_branch_backwards() {
            let mut datapath = MipsDatapath::default();

            datapath.registers.gpr[0b01000] = 1234;
            datapath.registers.gpr[0b10000] = 1234;

            //                        beq                +2(branch by +8)
            let instruction: u32 = 0b000100_01000_10000_0000000000000011;
            datapath
                .memory
                .store_word(0, instruction)
                .expect("Failed to store instruction.");
            //                        beq               -2 (branch by -8)
            // let instruction: u32 = 0b000100_01000_10000_1111111111111110;

            //                         beq                  (branch by 0)
            let instruction: u32 = 0b000100_01000_10000_0000000000000000;
            datapath
                .memory
                .store_word(16, instruction)
                .expect("Failed to store instruction.");

            datapath.execute_instruction();
            assert_eq!(datapath.registers.pc, 16);
            assert_eq!(datapath.registers.gpr[0b01000], 1234);
            assert_eq!(datapath.registers.gpr[0b10000], 1234);

            datapath.execute_instruction();
            assert_eq!(datapath.registers.pc, 20);
        }
>>>>>>> 4e909343
    }
}<|MERGE_RESOLUTION|>--- conflicted
+++ resolved
@@ -831,10 +831,9 @@
 
         datapath.execute_instruction();
 
-<<<<<<< HEAD
         assert_eq!(datapath.registers.gpr[2], 1_938_187_178_608); // $v0
     }
-=======
+
 #[test]
 fn dsub_registers_positive_result() {
     let mut datapath = MipsDatapath::default();
@@ -863,7 +862,6 @@
     assert_eq!(datapath.registers.pc, 4);
 
     assert_eq!(datapath.registers.gpr[19], 4_669_680_037_183_490); // $s5
->>>>>>> 4e909343
 }
 
 pub mod dsub {
@@ -1695,7 +1693,6 @@
         );
     }
 
-<<<<<<< HEAD
     #[test]
     fn c_eq_s_should_be_true() -> Result<(), String> {
         let mut datapath = MipsDatapath::default();
@@ -2200,7 +2197,7 @@
         assert_eq!(datapath.coprocessor.condition_code, 0);
 
         Ok(())
-=======
+
     pub mod jump_tests {
         use super::*;
         #[test]
@@ -2316,6 +2313,5 @@
             datapath.execute_instruction();
             assert_eq!(datapath.registers.pc, 20);
         }
->>>>>>> 4e909343
     }
 }