--- conflicted
+++ resolved
@@ -2,9 +2,6 @@
 pub mod mips;
 pub mod mips_instruction;
 pub mod registers;
-<<<<<<< HEAD
-pub mod riscv;
-=======
 pub mod riscv_instruction;
->>>>>>> f9710bc2
-pub mod riscv_registers;+pub mod riscv_registers;
+pub mod riscv;