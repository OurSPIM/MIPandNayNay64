pub mod instruction;
pub mod memory;
pub mod mips;
pub mod registers;
<<<<<<< HEAD
pub mod riscv_registers;
=======
pub mod riscv_instruction;
>>>>>>> 479a936a
<|MERGE_RESOLUTION|>--- conflicted
+++ resolved
@@ -2,8 +2,5 @@
 pub mod memory;
 pub mod mips;
 pub mod registers;
-<<<<<<< HEAD
 pub mod riscv_registers;
-=======
-pub mod riscv_instruction;
->>>>>>> 479a936a
+pub mod riscv_instruction;