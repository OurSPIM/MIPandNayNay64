--- conflicted
+++ resolved
@@ -20,11 +20,8 @@
     ExecuteStage,
     Pause,
     Reset,
-<<<<<<< HEAD
     SetBreakpoint(u64),
-=======
     Input(String),
->>>>>>> 80a024fd
 }
 
 /// Information about the emulator core's state sent from the worker thread to the UI thread.
@@ -36,11 +33,9 @@
     UpdateCoprocessorRegisters(FpRegisters),
     UpdateMemory(Memory),
     UpdateStage(Stage),
-<<<<<<< HEAD
     UpdateSpeed(u32),
     UpdateExecuting(bool),
     UpdateInitialized(bool),
-=======
 }
 
 /// Information about the effects of system calls sent from the worker thread to the UI thread.
@@ -55,5 +50,4 @@
 pub enum DatapathUpdate {
     MIPS(MipsStateUpdate),
     System(SystemUpdate),
->>>>>>> 80a024fd
 }