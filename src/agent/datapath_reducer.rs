use crate::agent::messages::{DatapathUpdate, MipsStateUpdate, RiscStateUpdate, SystemUpdate};
use crate::emulation_core::architectures::AvailableDatapaths;
use crate::emulation_core::architectures::AvailableDatapaths::{MIPS, RISCV};
use crate::emulation_core::mips::coprocessor::FpuState;
use crate::emulation_core::mips::datapath::{DatapathState, Stage};
use crate::emulation_core::mips::fp_registers::FpRegisters;
use crate::emulation_core::mips::gp_registers::{GpRegisterType, GpRegisters};
use crate::emulation_core::mips::memory::Memory;
use crate::emulation_core::register::{RegisterType, Registers};
use crate::emulation_core::riscv::datapath::{RiscDatapathState, RiscStage};
use crate::emulation_core::riscv::registers::{RiscGpRegisterType, RiscGpRegisters};
use crate::emulation_core::stack::Stack;
use gloo_console::log;
use std::rc::Rc;
use yew::Reducible;

#[derive(PartialEq, Clone)]
pub struct DatapathReducer {
    pub current_architecture: AvailableDatapaths,
    pub mips: MipsCoreState,
    pub riscv: RiscCoreState,
    pub messages: Vec<String>,
    pub speed: u32,
    pub executing: bool,
    pub initialized: bool,
}

#[derive(Default, PartialEq, Clone)]
pub struct MipsCoreState {
    pub state: DatapathState,
    pub registers: GpRegisters,
    pub coprocessor_state: FpuState,
    pub coprocessor_registers: FpRegisters,
    pub memory: Memory,
    pub current_stage: Stage,
    pub stack: Stack,
}

#[derive(Default, PartialEq, Clone)]
pub struct RiscCoreState {
    pub state: RiscDatapathState,
    pub registers: RiscGpRegisters,
    pub memory: Memory,
    pub current_stage: RiscStage,
    pub stack: Stack,
}

impl Default for DatapathReducer {
    fn default() -> Self {
        Self {
            current_architecture: MIPS,
            mips: MipsCoreState::default(),
            riscv: RiscCoreState::default(),
            messages: Vec::new(),
            speed: 0,
            executing: false,
            initialized: false,
        }
    }
}

impl Reducible for DatapathReducer {
    type Action = DatapathUpdate;

    fn reduce(self: Rc<Self>, action: Self::Action) -> Rc<Self> {
        log!("Messages so far:");
        for item in &self.messages {
            log!(item);
        }

        Rc::from(match action {
            DatapathUpdate::MIPS(update) => Self {
                current_architecture: MIPS,
                mips: match update {
                    MipsStateUpdate::UpdateState(state) => MipsCoreState {
                        state,
                        ..self.mips.clone()
                    },
                    MipsStateUpdate::UpdateRegisters(registers) => MipsCoreState {
                        registers,
                        ..self.mips.clone()
                    },
                    MipsStateUpdate::UpdateCoprocessorState(coprocessor_state) => MipsCoreState {
                        coprocessor_state,
                        ..self.mips.clone()
                    },
                    MipsStateUpdate::UpdateCoprocessorRegisters(coprocessor_registers) => {
                        MipsCoreState {
                            coprocessor_registers,
                            ..self.mips.clone()
                        }
                    }
                    MipsStateUpdate::UpdateMemory(memory) => MipsCoreState {
                        memory,
                        ..self.mips.clone()
                    },
                    MipsStateUpdate::UpdateStage(stage) => MipsCoreState {
                        current_stage: stage,
                        ..self.mips.clone()
                    },
                    MipsStateUpdate::UpdateStack(stack) => MipsCoreState {
                        stack,
                        ..self.mips.clone()
                    },
                },
                ..(*self).clone()
            },
            DatapathUpdate::System(update) => match update {
                SystemUpdate::UpdateMessages(messages) => Self {
                    messages,
                    ..(*self).clone()
                },
                SystemUpdate::UpdateExecuting(executing) => Self {
                    executing,
                    ..(*self).clone()
                },
                SystemUpdate::UpdateInitialized(initialized) => Self {
                    initialized,
                    ..(*self).clone()
                },
                SystemUpdate::UpdateSpeed(speed) => Self {
                    current_architecture: self.current_architecture.clone(),
                    mips: self.mips.clone(),
                    messages: self.messages.clone(),
                    speed,
                    executing: self.executing,
                    initialized: self.initialized,
                    riscv: self.riscv.clone(),
                },
            },
            DatapathUpdate::RISCV(update) => Self {
                current_architecture: RISCV,
                riscv: match update {
                    RiscStateUpdate::UpdateState(state) => RiscCoreState {
                        state,
                        ..self.riscv.clone()
                    },
                    RiscStateUpdate::UpdateRegisters(registers) => RiscCoreState {
                        registers,
                        ..self.riscv.clone()
                    },
                    RiscStateUpdate::UpdateMemory(memory) => RiscCoreState {
                        memory,
                        ..self.riscv.clone()
                    },
                    RiscStateUpdate::UpdateStage(current_stage) => RiscCoreState {
                        current_stage,
                        ..self.riscv.clone()
                    },
                    RiscStateUpdate::UpdateStack(stack) => RiscCoreState {
                        stack,
                        ..self.riscv.clone()
                    },
                },
                ..(*self).clone()
            },
        })
    }
}

impl DatapathReducer {
    pub fn get_pc(&self) -> u64 {
        match self.current_architecture {
            MIPS => self.mips.registers.pc,
            RISCV => self.riscv.registers.pc,
        }
    }

    pub fn get_sp(&self) -> u64 {
        match self.current_architecture {
            MIPS => self.mips.registers[GpRegisterType::Sp],
            RISCV => self.riscv.registers[RiscGpRegisterType::X1],
        }
    }

    pub fn get_dyn_gp_registers(&self) -> Vec<(Rc<dyn RegisterType>, u64)> {
        match self.current_architecture {
            MIPS => self.mips.registers.get_dyn_register_list(),
            RISCV => self.riscv.registers.get_dyn_register_list(),
        }
    }

    pub fn get_memory(&self) -> &Memory {
        match self.current_architecture {
            MIPS => &self.mips.memory,
            RISCV => &self.riscv.memory,
        }
    }

<<<<<<< HEAD
    pub fn get_current_stage(&self) -> String {
        match self.current_architecture {
            MIPS => self.mips.current_stage.into(),
            RISCV => self.riscv.current_stage.into(),
=======
    pub fn get_stack(&self) -> &Stack {
        match self.current_architecture {
            MIPS => &self.mips.stack,
            RISCV => &self.riscv.stack,
>>>>>>> fe5ec47c
        }
    }
}<|MERGE_RESOLUTION|>--- conflicted
+++ resolved
@@ -187,17 +187,17 @@
         }
     }
 
-<<<<<<< HEAD
     pub fn get_current_stage(&self) -> String {
         match self.current_architecture {
             MIPS => self.mips.current_stage.into(),
             RISCV => self.riscv.current_stage.into(),
-=======
+        }
+    }
+
     pub fn get_stack(&self) -> &Stack {
         match self.current_architecture {
             MIPS => &self.mips.stack,
             RISCV => &self.riscv.stack,
->>>>>>> fe5ec47c
         }
     }
 }