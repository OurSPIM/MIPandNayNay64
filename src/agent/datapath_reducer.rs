--- conflicted
+++ resolved
@@ -1,12 +1,9 @@
 use crate::agent::messages::MipsStateUpdate;
 use crate::emulation_core::architectures::AvailableDatapaths::MIPS;
 use crate::emulation_core::architectures::{AvailableDatapaths, DatapathUpdate};
-<<<<<<< HEAD
-use crate::emulation_core::mips::coprocessor::MipsFpCoprocessor;
-=======
 use crate::emulation_core::mips::coprocessor::FpuState;
->>>>>>> 701253e2
 use crate::emulation_core::mips::datapath::{DatapathState, Stage};
+use crate::emulation_core::mips::fp_registers::FpRegisters;
 use crate::emulation_core::mips::gp_registers::GpRegisters;
 use crate::emulation_core::mips::memory::Memory;
 use std::rc::Rc;
@@ -23,10 +20,9 @@
     pub state: DatapathState,
     pub registers: GpRegisters,
     pub coprocessor_state: FpuState,
-    pub coprocessor_registers: [u64; 32],
+    pub coprocessor_registers: FpRegisters,
     pub memory: Memory,
     pub current_stage: Stage,
-    pub coprocessor: MipsFpCoprocessor,
 }
 
 impl Default for DatapathReducer {
@@ -48,24 +44,11 @@
                 mips: match update {
                     MipsStateUpdate::UpdateState(state) => MipsCoreState {
                         state,
-<<<<<<< HEAD
-                        registers: self.mips.registers,
-                        memory: self.mips.memory.clone(),
-                        current_stage: self.mips.current_stage,
-                        coprocessor: self.mips.coprocessor.clone(),
-=======
                         ..self.mips.clone()
->>>>>>> 701253e2
                     },
                     MipsStateUpdate::UpdateRegisters(registers) => MipsCoreState {
                         registers,
-<<<<<<< HEAD
-                        memory: self.mips.memory.clone(),
-                        current_stage: self.mips.current_stage,
-                        coprocessor: self.mips.coprocessor.clone(),
-=======
                         ..self.mips.clone()
->>>>>>> 701253e2
                     },
                     MipsStateUpdate::UpdateCoprocessorState(coprocessor_state) => MipsCoreState {
                         coprocessor_state,
@@ -79,27 +62,11 @@
                     }
                     MipsStateUpdate::UpdateMemory(memory) => MipsCoreState {
                         memory,
-<<<<<<< HEAD
-                        current_stage: self.mips.current_stage,
-                        coprocessor: self.mips.coprocessor.clone(),
-=======
                         ..self.mips.clone()
->>>>>>> 701253e2
                     },
                     MipsStateUpdate::UpdateStage(stage) => MipsCoreState {
                         current_stage: stage,
-<<<<<<< HEAD
-                        coprocessor: self.mips.coprocessor.clone(),
-                    },
-                    MipsStateUpdate::UpdateCoprocessor(coprocessor) => MipsCoreState {
-                        state: self.mips.state.clone(),
-                        registers: self.mips.registers,
-                        memory: self.mips.memory.clone(),
-                        current_stage: self.mips.current_stage,
-                        coprocessor,
-=======
                         ..self.mips.clone()
->>>>>>> 701253e2
                     },
                 },
             },
