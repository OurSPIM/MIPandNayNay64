--- conflicted
+++ resolved
@@ -276,13 +276,8 @@
         &self.memory
     }
 
-<<<<<<< HEAD
-    fn set_memory(&mut self, ptr: u64, data: u32) {
-        todo!();
-=======
     fn set_memory(&mut self, _ptr: u64, _data: u32) {
         self.memory.store_word(_ptr, _data).unwrap_or_default();
->>>>>>> 7dbc1d1f
     }
 
     fn is_halted(&self) -> bool {
