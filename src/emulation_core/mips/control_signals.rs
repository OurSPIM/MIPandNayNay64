//! Internal datapath control signals.

/// Full collection of control signals.
#[derive(Default, PartialEq)]
pub struct ControlSignals {
    pub alu_control: AluControl,
    pub alu_op: AluOp,
    pub alu_src: AluSrc,
    pub branch: Branch,
    pub imm_shift: ImmShift,
    pub jump: Jump,
    pub mem_read: MemRead,
    pub mem_to_reg: MemToReg,
    pub mem_write: MemWrite,
    pub mem_write_src: MemWriteSrc,
    pub reg_dst: RegDst,
    pub reg_width: RegWidth,
    pub reg_write: RegWrite,
}

/// The output of the ALU control unit that directly controls the ALU.
///
/// This is not to be confused with the [`AluOp`] signal. ALUControl is
/// a function of both [`AluOp`] and the `funct` field of an R-type
/// instruction. While this is a separate control signal, the
/// [`RegWidth`] control signal additionally acts as the leading bit of
/// ALUControl. The leading bit of the signal determines the size of
/// the input and output data within the datapath. See [`RegWidth`] for
/// more details.
#[derive(Default, PartialEq)]
pub enum AluControl {
    /// `_0000` (0) - Perform an addition. (Also used in cases where the ALU result does not matter.)
    #[default]
    Addition = 0,

    /// `_0001` (1) - Perform a subtraction.
    Subtraction = 1,

    /// `_0010` (2) - Perform a "set on less than" operation.
    SetOnLessThanSigned = 2,

    /// `_0011` (3) - Perform a "set on less than unsigned" operation.
    SetOnLessThanUnsigned = 3,

    /// `_0100` (4) - Perform a bitwise "AND" operation.
    And = 4,

    /// `_0101` (5) - Perform a bitwise "OR" operation.
    Or = 5,

    /// `_0110` (6) - Left shift the sign-extended immediate value 16 bits.
    LeftShift16 = 6,

    /// `_0111` (7) - Perform a bitwise "NOT" operation.
    Not = 7,

    /// `_1000` (8) - Perform signed multiplication.
    MultiplicationSigned = 8,

    /// `_1001` (9) - Perform unsigned multiplication.
    MultiplicationUnsigned = 9,

    /// `_1010` (10) - Perform signed integer division. (Returns the integer quotient.)
    DivisionSigned = 10,

    /// `_1011` (11) - Perform unsigned integer division. (Returns the integer quotient.)
    DivisionUnsigned = 11,
}

/// This determines the operation sent to the ALU control unit.
///
/// This is on a higher abstraction than the output of this control
/// unit, which more specifically determines what operation the ALU
/// will perform.
#[derive(Default, PartialEq)]
pub enum AluOp {
    /// `000` (0) - Perform an addition. (Also used in cases where the ALU result does not matter.)
    #[default]
    Addition = 0,

    /// `001` (1) - Perform a subtraction.
    Subtraction = 1,

    /// `010` (2) - Perform a "set on less than" operation.
    SetOnLessThanSigned = 2,

    /// `011` (3) - Perform a "set on less than unsigned" operation.
    SetOnLessThanUnsigned = 3,

    /// `100` (4) - Perform a binary "AND" operation.
    And = 4,

    /// `101` (5) - Perform a binary "OR" operation.
    Or = 5,

    /// `110` (6) - Left shift the sign-extended immediate value 16 bits.
    LeftShift16 = 6,

    /// `111` (7) - This is an R-type instruction and the operation
    /// should instead refer to the `funct` field in the instruction.
    ///
    /// (Note: For the `mul` and `div` instructions, the operation of
    /// the ALU may additionally be determined by bits 10-6 of the
    /// instruction (same bits as the `shamt` field), as the `funct`
    /// field alone does not provide the full description of those
    /// instructions.)
    UseFunctField = 7,
}

/// Determines the second source of the ALU.
///
/// The first input is always the data read from the register `rs` (or
/// called `base` in some contexts.)
#[derive(Default, PartialEq)]
pub enum AluSrc {
    /// Use the data from the from the second source register `rt`.
    #[default]
    ReadRegister2 = 0,

    /// Use the sign-extended 16-bit immediate field in the instruction. This may be left-shifted by some amount given by the [`ImmShift`] control signal.
    SignExtendedImmediate = 1,

    /// Use the zero-extended 16-bit immediate field in the instruction.
    ZeroExtendedImmediate = 2,
}

/// Determines if the datapath should consider branching.
///
/// Exact choice of branching or not branching relies on the result from the ALU.
#[derive(Default, PartialEq)]
pub enum Branch {
    /// Do not consider branching.
    #[default]
    NoBranch = 0,

    /// Consider branching.
    YesBranch = 1,
}

/// Determines the amount of bits to left-shift the immediate value before being passed to the ALU.
#[derive(Default, PartialEq)]
pub enum ImmShift {
    #[default]
    Shift0 = 0,
    Shift16 = 1,
    Shift32 = 2,
    Shift48 = 3,
}

/// Determines if the datapath should jump. This is an unconditional branch.
#[derive(Default, PartialEq)]
pub enum Jump {
    #[default]
    NoJump = 0,
    YesJump = 1,
}

/// Determines if memory should be read.
///
/// This should not be set in combination with [`MemWrite`].
#[derive(Default, PartialEq)]
pub enum MemRead {
    #[default]
    NoRead = 0,
    YesRead = 1,
}

/// Determines, given [`RegWrite`] is set, what the source of a
/// register's new data will be.
///
/// The decision can be completely overridden by the floating point
<<<<<<< HEAD
/// unit's [`DataWrite`] control signal.
=======
/// unit's [`DataWrite`](floating_point::DataWrite) control signal.
///
/// This control signal also applies to what data is sent to the
/// floating-point unit to be stored in its registers.
>>>>>>> f2b20624
#[derive(Default, PartialEq)]
pub enum MemToReg {
    #[default]
    UseAlu = 0,
    UseMemory = 1,
}

/// Determines if memory should be written to.
///
/// This should not be set in combination with the [`MemRead`] control signal.
#[derive(Default, PartialEq)]
pub enum MemWrite {
    #[default]
    NoWrite = 0,
    YesWrite = 1,
}

/// Determines, given that [`MemWrite`] is set, the source of the data
/// will be written to memory.
///
/// Compared to the general-purpose datapath introduced by Hennessy and
/// Patterson, this is a new control signal created to incorporate the
/// floating-point unit.
#[derive(Default, PartialEq)]
pub enum MemWriteSrc {
    /// Source the write data from the main processing unit. Specifically, this means the data read from the register `rt` from a given instruction.
    #[default]
    PrimaryUnit = 0,

    /// Source the write data from the floating-point unit. Specifically, this means the data read from the register `ft` from a given instruction.
    FloatingPointUnit = 1,
}

/// Determines, given that [`RegWrite`] is set, which destination
/// register to write to, which largely depends on the instruction format.
#[derive(Default, PartialEq)]
pub enum RegDst {
    /// Use register `rs`.
    Reg1 = 0,

    /// Use register `rt`.
    Reg2 = 1,

    /// Use register `rd`.
    #[default]
    Reg3 = 2,
}

/// Determines the amount of data to be sent or recieved from registers
/// and the ALU. While all buses carrying information are 64 bits wide,
/// some bits of the bus may be ignored in the case of this control
/// signal.
#[derive(Default, PartialEq)]
pub enum RegWidth {
    /// Use words (32 bits).
    Word = 0,

    /// Use doublewords (64 bits).
    #[default]
    DoubleWord = 1,
}

/// Determines if the register file should be written to.
#[derive(Default, Eq, PartialEq)]
pub enum RegWrite {
    #[default]
    NoWrite = 0,
    YesWrite = 1,
}

pub mod floating_point {
    #[derive(Default, PartialEq)]
    pub struct FpuControlSignals {
        pub cc: Cc,
        pub cc_write: CcWrite,
        pub data_src: DataSrc,
        pub data_write: DataWrite,
        pub fpu_alu_op: FpuAluOp,
        pub fpu_branch: FpuBranch,
        pub fpu_mem_to_reg: FpuMemToReg,
        pub fpu_reg_dst: FpuRegDst,
        pub fpu_reg_width: FpuRegWidth,
        pub fpu_reg_write: FpuRegWrite,
    }

    /// Determines, given that [`CcWrite`] is set, which condition code register
    /// should be written to or read from for a given operation.
    ///
    /// For the sake of this project, it will usually be assumed that this will
    /// be 0, however the functionality is available to be extended.
    #[derive(Default, PartialEq)]
    pub enum Cc {
        /// Use condition code register 0. Default in most operations. Can be
        /// additionally used in the case where the condition code register is
        /// irrelevant to the current instruction.
        #[default]
        Cc0 = 0,
    }

    /// Determines if the condition code register file should be written to.
    #[derive(Default, PartialEq)]
    pub enum CcWrite {
        #[default]
        NoWrite = 0,
        YesWrite = 1,
    }

    /// Determines the source of the `Data` register in the floating-point unit.
    ///
    /// This is a special intermediary register that facilitates passing data between
    /// the main processing unit and the floating-point unit.
    #[derive(Default, PartialEq)]
    pub enum DataSrc {
        /// Use data from the main processing unit. Specifically, the data from register
        /// `rt` from a given instruction. This value can additionally be used in the cases
        /// where this register is not written to.
        MainProcessorUnit = 0,

        /// Use data from the floating-point unit. Specifically, the data from register `fs`
        /// from a given instruction.
        #[default]
        FloatingPointUnit = 1,
    }

    /// Determines whether to write to the `Data` register in the floating-point unit.
    ///
    /// This acts as a toggle for the source of data to the main processing unit register
    /// file. Additionally, it acts as a toggle for a source to the floating-point unit
    /// register file (this could be overridden by the [`FpuMemToReg`] control signal).
    /// For the latter two functions, it is imperative to unset the [`RegWrite`](super::RegWrite) and
    /// [`FpuRegWrite`] control signals in cases where registers should not be modified
    /// with unintended data.
    #[derive(Default, PartialEq)]
    pub enum DataWrite {
        /// - Do not write to the data register.
        /// - Source data to write to the main processing unit register file from the main
        ///   processing unit. This implies either the ALU result or the data read from memory
        /// - Source data to write to the floating-point register file from the floating-point
        ///   ALU.
        #[default]
        NoWrite = 0,

        /// - Write to the data register.
        /// - Source data to write to the main processing unit register file from the
        ///   floating-point unit. Specifically, this is the data stored in the `Data` register
        ///   in the FPU, likely from register `fs` from a given instruction. This data source
        ///   overrides the decision given by the [`MemToReg`](super::MemToReg) control signal.
        /// - Source data to write to the floating-point register file from the `Data` register
        ///   in the FPU, likely from register `rt` from a given instruction.
        YesWrite = 1,
    }

    /// This doubly determines the operations sent to the floating-point ALU and the
    /// floating-point comparator.
    ///
    /// Only one of these units are effectively utilized in any given instruction.
    ///
    /// The fourth bit of the control signal represents either a single-precision
    /// floating-point operation (0), or a double-precision floating-point operation (1).
    /// This fourth bit is determined by [`FpuRegWidth`].
    #[derive(Default, PartialEq)]
    pub enum FpuAluOp {
        #[default]
        /// `_000` (0):
        /// - ALU: Perform an addition.
        /// - Comparator: Set if equal.
        AdditionOrEqual = 0,

        /// `_001` (1):
        /// - ALU: Perform a subtraction.
        Subtraction = 1,

        /// `_010` (2):
        /// - ALU: Perform a multiplication.
        /// - Comparator: Set if less than.
        MultiplicationOrSlt = 2,

        /// `_011` (3):
        /// - ALU: Perform a division.
        /// - Comparator: Set if less than or equal.
        DivisionOrSle = 3,

        /// `_100` (4):
        /// - ALU: Perform an "AND" operation.
        And = 4,

        /// `_101` (5):
        /// - ALU: Perform an "OR" operation.
        Or = 5,

        /// `_110` (6):
        /// - Comparator: Set if not greater than.
        Sngt = 6,

        /// `_111` (7):
        /// - Comparator: Set if not greater than or equal.
        Snge = 7,
    }

    /// Determines if the floating-point unit should consider branching, based on the
    /// contents of the condition code register.
    ///
    /// This directly overrides any branch decisions decided by the main processing unit.
    /// The [`Branch`](super::Branch) control signal should not be set in addition to this signal.
    #[derive(Default, PartialEq)]
    pub enum FpuBranch {
        /// Do not consider branching.
        #[default]
        NoBranch = 0,

        /// Consider branching.
        YesBranch = 1,
    }

    /// Determines, given that [`FpuRegWrite`] is set, what the source of a floating-point
    /// register's new data will be.
    ///
    /// This decision, if set, overrides the decision from the [`DataWrite`] control signal.
    #[derive(Default, PartialEq)]
    pub enum FpuMemToReg {
        /// Do not use data from memory. Use the result of the [`DataWrite`] control signal.
        #[default]
        UseDataWrite = 0,

        /// Use data from memory.
        UseMemory = 1,
    }

    /// Determines, given that [`FpuRegWrite`] is set, which destination register to write
    /// to, which largely depends on the instruction format.
    #[derive(Default, PartialEq)]
    pub enum FpuRegDst {
        /// Use register `ft`.
        Reg1 = 0,

        /// Use register `fs`.
        Reg2 = 1,

        /// Use register `fd`.
        #[default]
        Reg3 = 2,
    }

    /// Determines the amount of data to be sent or received from registers and the ALU.
    ///
    /// While all buses carrying information are 64-bits wide, some bits of the bus may be
    /// ignored in the case of this control signal.
    #[derive(Default, PartialEq)]
    pub enum FpuRegWidth {
        /// Use words (32 bits). Equivalent to a single-precision floating-point value.
        Word = 0,

        /// Use doublewords (64 bits). Equivalent to a double-precision floating-point value.
        #[default]
        DoubleWord = 1,
    }

    /// Determines if the floating-point register file should be written to.
    #[derive(Default, PartialEq)]
    pub enum FpuRegWrite {
        /// Do not write to the floating-point register file.
        #[default]
        NoWrite = 0,

        /// Write to the floating-point register file.
        YesWrite = 1,
    }
}<|MERGE_RESOLUTION|>--- conflicted
+++ resolved
@@ -169,14 +169,10 @@
 /// register's new data will be.
 ///
 /// The decision can be completely overridden by the floating point
-<<<<<<< HEAD
-/// unit's [`DataWrite`] control signal.
-=======
 /// unit's [`DataWrite`](floating_point::DataWrite) control signal.
 ///
 /// This control signal also applies to what data is sent to the
 /// floating-point unit to be stored in its registers.
->>>>>>> f2b20624
 #[derive(Default, PartialEq)]
 pub enum MemToReg {
     #[default]
