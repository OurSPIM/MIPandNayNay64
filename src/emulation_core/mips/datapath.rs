//! Implementation of a MIPS64 datapath.
//!
//! It is assumed that while moving through stages, only one
//! instruction will be active any any given point in time. Due to this,
//! we consider the datapath to be a "pseudo-single-cycle datapath."
//!
//! For the most part, this datapath is an implementation of MIPS64 Version 6.
//! (See below for exceptions.)
//!
//! # Differences Compared to MIPS64 Version 6
//!
//! It should be noted that this datapath chooses to diverge from the MIPS64
//! version 6 specification for the sake of simplicity in a few places:
//!
//! - There is no exception handling, including that for integer overflow. (See
//!   [`MipsDatapath::alu()`].)
//! - 32-bit instructions are treated exclusively with 32 bits, and the upper 32
//!   bits stored in a register are completely ignored in any of these cases. For
//!   example, before an `add` instruction, it should be checked whether it is a
//!   sign-extended 32-bit value stored in a 64-bit register. Instead, the upper
//!   32 bits are ignored when being used for 32-bit instructions.
//! - Instead of implementing the `cmp.condn.fmt` instructions, this datapath implements
//!   the `c.cond.fmt` instructions from MIPS64 version 5.
//! - This datapath implements the `addi` instruction as it exists in MIPS64 version 5.
//!   This instruction was deprecated in MIPS64 version 6 to allow for the `beqzalc`,
//!   `bnezalc`, `beqc`, and `bovc` instructions.

use super::super::datapath::Datapath;
use super::constants::*;
use super::control_signals::{floating_point::*, *};
use super::instruction::*;
use super::{coprocessor::MipsFpCoprocessor, memory::Memory, registers::GpRegisters};

/// An implementation of a datapath for the MIPS64 ISA.
<<<<<<< HEAD
///
/// It is assumed that while moving through stages, only one
/// instruction will be active any any given point in time. Due to this,
/// we consider the datapath to be a "pseudo-single-cycle datapath."
///
/// For the most part, this datapath is an implementation of MIPS64 Version 6.
/// (See below for exceptions.)
///
/// # Differences Compared to MIPS64 Version 6
///
/// It should be noted that this datapath chooses to diverge from the MIPS64
/// version 6 specification for the sake of simplicity in a few places:
///
/// - There is no exception handling, including that for integer overflow. (See
///   [`MipsDatapath::alu()`].)
/// - 32-bit instructions are treated exclusively with 32 bits, and the upper 32
///   bits stored in a register are completely ignored in any of these cases. For
///   example, before an `add` instruction, it should be checked whether it is a
///   sign-extended 32-bit value stored in a 64-bit register. Instead, the upper
///   32 bits are ignored when being used for 32-bit instructions.
/// - Instead of implementing the `cmp.condn.fmt` instructions, this datapath implements
///   the `c.cond.fmt` instructions from MIPS64 version 5.
/// - This datapath implements the `addi` instruction as it exists in MIPS64 version 5.
///   This instruction was deprecated in MIPS64 version 6 to allow for the `beqzalc`,
///   `bnezalc`, `beqc`, and `bovc` instructions.
=======
>>>>>>> f2b20624
#[derive(Default, PartialEq)]
pub struct MipsDatapath {
    pub registers: GpRegisters,
    pub memory: Memory,
    pub coprocessor: MipsFpCoprocessor,

    pub instruction: Instruction,
    pub signals: ControlSignals,
    pub state: DatapathState,

    /// The currently-active stage in the datapath.
    current_stage: Stage,
}

/// A collection of all the data lines and wires in the datapath.
#[derive(Default, PartialEq)]
pub struct DatapathState {
    /// *Data line.* The currently loaded instruction. Initialized after the
    /// Instruction Fetch stage.
    instruction: u32,
    rs: u32,
    rt: u32,
    rd: u32,
    shamt: u32,
    funct: u32,
    imm: u32,

    /// *Data line.* Data read from the register file based on the `rs`
    /// field of the instruction. Initialized after the Instruction
    /// Decode stage.
    read_data_1: u64,

    /// *Data line.* Data read from the register file based on the `rt`
    /// field of the instruction. Initialized after the Instruction
    /// Decode stage.
    read_data_2: u64,

    /// *Data line.* The instruction's immediate value sign-extended to
    /// 64 bits. Initialized after the Instruction Decode stage.
    sign_extend: u64,

    /// *Data line.* The final result as provided by the ALU.
    /// Initialized after the Execute stage.
    alu_result: u64,

    /// *Data line.* The data retrieved from memory. Initialized after
    /// the Memory stage.
    memory_data: u64,

    /// *Data line.* The data after the `MemToReg` multiplexer, but
    /// before the `DataWrite` multiplexer in the main processor.
    data_result: u64,

    /// *Data line.* The data after the `DataWrite` multiplexer in the main
    /// processor and the main processor register file.
    register_write_data: u64,
}

/// The possible stages the datapath could be in during execution.
#[derive(Default, Copy, Clone, Eq, PartialEq)]
enum Stage {
    #[default]
    InstructionFetch,
    InstructionDecode,
    Execute,
    Memory,
    WriteBack,
}

impl Stage {
    /// Given a stage, return the next consecutive stage. If the last
    /// stage is given, return the first stage.
    fn get_next_stage(current_stage: Stage) -> Stage {
        match current_stage {
            Stage::InstructionFetch => Stage::InstructionDecode,
            Stage::InstructionDecode => Stage::Execute,
            Stage::Execute => Stage::Memory,
            Stage::Memory => Stage::WriteBack,
            Stage::WriteBack => Stage::InstructionFetch,
        }
    }
}

/// Handle an otherwise irrecoverable error within the datapath. At
/// present, this is the equivalent of `panic!()`.
pub fn error(message: &str) {
    panic!("{}", message);
}

impl Datapath for MipsDatapath {
    type RegisterData = u64;
    type RegisterEnum = super::registers::GpRegisterType;
    type MemoryType = Memory;

    fn execute_instruction(&mut self) {
        // If the last instruction has not finished, finish it instead.
        if self.current_stage != Stage::InstructionFetch {
            self.finish_instruction();
            return;
        }

        // IF
        self.stage_instruction_fetch();

        // ID
        self.stage_instruction_decode();

        // EX
        self.stage_execute();

        // MEM
        self.stage_memory();

        // WB
        self.stage_writeback();
    }

    fn execute_stage(&mut self) {
        match self.current_stage {
            Stage::InstructionFetch => self.stage_instruction_fetch(),
            Stage::InstructionDecode => self.stage_instruction_decode(),
            Stage::Execute => self.stage_execute(),
            Stage::Memory => self.stage_memory(),
            Stage::WriteBack => self.stage_writeback(),
        }

        self.current_stage = Stage::get_next_stage(self.current_stage);
    }

    fn get_register_by_enum(&self, register: Self::RegisterEnum) -> u64 {
        self.registers[register]
    }

    fn get_memory(&self) -> &Self::MemoryType {
        &self.memory
    }
}

impl MipsDatapath {
    /// Load a vector of 32-bit instructions into memory. If the process fails,
    /// from a lack of space or otherwise, an Err is returned.
    pub fn load_instructions(&mut self, instructions: Vec<u32>) -> Result<(), String> {
        for (i, data) in instructions.iter().enumerate() {
            self.memory.store_word((i as u64) * 4, *data)?
        }

        Ok(())
    }

    /// Finish the current instruction within the datapath. If the
    /// current stage is the first stage, do nothing as there is
    /// nothing to finish, only to start. (Use [`execute_instruction()`][MipsDatapath::execute_instruction()]
    /// in this case.)
    fn finish_instruction(&mut self) {
        while self.current_stage != Stage::InstructionFetch {
            self.execute_stage();
        }
    }

    /// Stage 1 of 5: Instruction Fetch (IF)
    ///
    /// Fetch the current instruction based on the given PC and load it
    /// into the datapath.
    fn stage_instruction_fetch(&mut self) {
        self.instruction_fetch();
        self.coprocessor.set_instruction(self.state.instruction);
    }

    /// Stage 2 of 5: Instruction Decode (ID)
    ///
    /// Parse the instruction, set control signals, and read registers.
    fn stage_instruction_decode(&mut self) {
        self.instruction_decode();
        self.sign_extend();
        self.set_control_signals();
        self.read_registers();
        self.set_alu_control();
        self.coprocessor.stage_instruction_decode();
        self.coprocessor
            .set_data_from_main_processor(self.state.read_data_2);
    }

    /// Stage 3 of 5: Execute (EX)
    ///
    /// Execute the current instruction with some arithmetic operation.
    fn stage_execute(&mut self) {
        self.alu();
        self.coprocessor.stage_execute();
    }

    /// Stage 4 of 5: Memory (MEM)
    ///
    /// Read or write to memory.
    fn stage_memory(&mut self) {
        if let MemRead::YesRead = self.signals.mem_read {
            self.memory_read();
        }

        if let MemWrite::YesWrite = self.signals.mem_write {
            self.memory_write();
        }

        // Determine what data will be sent to the registers: either
        // the result from the ALU, or data retrieved from memory.
        self.state.data_result = match self.signals.mem_to_reg {
            MemToReg::UseAlu => self.state.alu_result,
            MemToReg::UseMemory => self.state.memory_data,
        };

        self.coprocessor.stage_memory();
    }

    /// Stage 5 of 5: Writeback (WB)
    ///
    /// Write the result of the instruction's operation to a register,
    /// if desired. Additionally, set the PC for the next instruction.
    fn stage_writeback(&mut self) {
        self.coprocessor
            .set_fp_register_data_from_main_processor(self.state.data_result);
        self.register_write();
        self.set_pc();
        self.coprocessor.stage_writeback();
    }

    /// Load the raw binary instruction from memory and into the
    /// datapath. If there is an error with loading the word, assume
    /// the instruction to be bitwise zero and error.
    fn instruction_fetch(&mut self) {
        self.state.instruction = match self.memory.load_word(self.registers.pc) {
            Ok(data) => data,
            Err(e) => {
                error(e.as_str());
                0
            }
        }
    }

    /// Decode an instruction into its individual fields.
    fn instruction_decode(&mut self) {
        self.instruction = Instruction::from(self.state.instruction);

        // Set the data lines based on the contents of the instruction.
        // Some lines will hold uninitialized values as a result.
        match self.instruction {
            Instruction::RType(r) => {
                self.state.rs = r.rs as u32;
                self.state.rt = r.rt as u32;
                self.state.rd = r.rd as u32;

                self.state.shamt = r.shamt as u32;
                self.state.funct = r.funct as u32;
            }
            Instruction::IType(i) => {
                self.state.rs = i.rs as u32;
                self.state.rt = i.rt as u32;
                self.state.rd = 0; // Placeholder
                self.state.imm = i.immediate as u32;
            }
            // R-type FPU instructions exclusively use the FPU, so these data lines
            // do not need to be used.
            Instruction::FpuRType(_) => (),
            Instruction::FpuIType(i) => {
                self.state.rs = i.base as u32;
                self.state.imm = i.offset as u32;
            }
            _ => unimplemented!(),
        }
    }

    /// Extend the sign of a 16-bit value to the other 48 bits of a
    /// 64-bit value.
    fn sign_extend(&mut self) {
        self.state.sign_extend = ((self.state.imm as i16) as i64) as u64;
    }

    /// Set rtype control signals. This function may have a Match statement added
    /// in the future for dealing with different special case rtype instructions.
    fn set_rtype_control_signals(&mut self, r: RType) {
        self.signals.alu_op = AluOp::UseFunctField;
        self.signals.alu_src = AluSrc::ReadRegister2;
        self.signals.branch = Branch::NoBranch;
        self.signals.imm_shift = ImmShift::Shift0;
        self.signals.jump = Jump::NoJump;
        self.signals.mem_read = MemRead::NoRead;
        self.signals.mem_to_reg = MemToReg::UseAlu;
        self.signals.mem_write = MemWrite::NoWrite;
        self.signals.mem_write_src = MemWriteSrc::PrimaryUnit;
        self.signals.reg_dst = RegDst::Reg3;
        self.signals.reg_write = RegWrite::YesWrite;

        // The RegWidth signal might differ depending on the
        // specific R-type instruction.
        match reg_width_by_funct(r.funct) {
            Some(width) => self.signals.reg_width = width,
            None => unimplemented!(
                "funct code `{}` is unsupported for this opcode ({})",
                r.funct,
                r.op
            ),
        }
    }

    /// Set the control signals for the datapath, specifically in the
    /// case where the instruction is an I-type.
    fn set_itype_control_signals(&mut self, i: IType) {
        match i.op {
            OPCODE_ORI => {
                self.signals.alu_op = AluOp::Or;
                self.signals.alu_src = AluSrc::ZeroExtendedImmediate;
                self.signals.branch = Branch::NoBranch;
                self.signals.imm_shift = ImmShift::Shift0;
                self.signals.jump = Jump::NoJump;
                self.signals.mem_read = MemRead::NoRead;
                self.signals.mem_to_reg = MemToReg::UseAlu;
                self.signals.mem_write = MemWrite::NoWrite;
                self.signals.mem_write_src = MemWriteSrc::PrimaryUnit;
                self.signals.reg_dst = RegDst::Reg2;
                self.signals.reg_width = RegWidth::DoubleWord;
                self.signals.reg_write = RegWrite::YesWrite;
            }

            OPCODE_LW => {
                self.signals.alu_op = AluOp::Addition;
                self.signals.alu_src = AluSrc::SignExtendedImmediate; // may  be fishy
                self.signals.branch = Branch::NoBranch;
                self.signals.imm_shift = ImmShift::Shift0;
                self.signals.jump = Jump::NoJump;
                self.signals.mem_read = MemRead::YesRead;
                self.signals.mem_to_reg = MemToReg::UseMemory;
                self.signals.mem_write = MemWrite::NoWrite;
                self.signals.mem_write_src = MemWriteSrc::PrimaryUnit;
                self.signals.reg_dst = RegDst::Reg2;
                self.signals.reg_width = RegWidth::Word;
                self.signals.reg_write = RegWrite::YesWrite;
            }

            OPCODE_SW => {
                self.signals.alu_op = AluOp::Addition;
                self.signals.alu_src = AluSrc::SignExtendedImmediate; // may  be fishy
                self.signals.branch = Branch::NoBranch;
                self.signals.imm_shift = ImmShift::Shift0;
                self.signals.jump = Jump::NoJump;
                self.signals.mem_read = MemRead::NoRead;
                self.signals.mem_to_reg = MemToReg::UseMemory; // don't care
                self.signals.mem_write = MemWrite::YesWrite;
                self.signals.mem_write_src = MemWriteSrc::PrimaryUnit;
                self.signals.reg_dst = RegDst::Reg2;
                self.signals.reg_width = RegWidth::Word;
                self.signals.reg_write = RegWrite::NoWrite;
            }

            OPCODE_ANDI => {
                self.signals.alu_op = AluOp::And;
                self.signals.alu_src = AluSrc::ZeroExtendedImmediate;
                self.signals.branch = Branch::NoBranch;
                self.signals.imm_shift = ImmShift::Shift0;
                self.signals.jump = Jump::NoJump;
                self.signals.mem_read = MemRead::NoRead;
                self.signals.mem_to_reg = MemToReg::UseAlu;
                self.signals.mem_write = MemWrite::NoWrite;
                self.signals.mem_write_src = MemWriteSrc::PrimaryUnit;
                self.signals.reg_dst = RegDst::Reg2;
                self.signals.reg_width = RegWidth::DoubleWord;
                self.signals.reg_write = RegWrite::YesWrite;
            }
            _ => unimplemented!("I-type instruction with opcode `{}`", i.op),
        }
    }

    /// Set the control signals for the datapath, specifically in the
    /// case where the instruction is an FPU I-type.
    fn set_fpu_itype_control_signals(&mut self, i: FpuIType) {
        match i.op {
            OPCODE_SWC1 => {
                self.signals = ControlSignals {
                    alu_op: AluOp::Addition,
                    alu_src: AluSrc::SignExtendedImmediate,
                    branch: Branch::NoBranch,
                    imm_shift: ImmShift::Shift0,
                    jump: Jump::NoJump,
                    mem_read: MemRead::NoRead,
                    mem_write: MemWrite::YesWrite,
                    mem_write_src: MemWriteSrc::FloatingPointUnit,
                    reg_width: RegWidth::Word,
                    reg_write: RegWrite::NoWrite,
                    ..Default::default()
                }
            }
            OPCODE_LWC1 => {
                self.signals = ControlSignals {
                    alu_op: AluOp::Addition,
                    alu_src: AluSrc::SignExtendedImmediate,
                    branch: Branch::NoBranch,
                    imm_shift: ImmShift::Shift0,
                    jump: Jump::NoJump,
                    mem_read: MemRead::YesRead,
                    mem_to_reg: MemToReg::UseMemory,
                    mem_write: MemWrite::NoWrite,
                    reg_width: RegWidth::Word,
                    reg_write: RegWrite::NoWrite,
                    ..Default::default()
                }
            }
            _ => unimplemented!("FPU I-type instruction with opcode `{}`", i.op),
        }
    }

    /// Set the control signals for the datapath based on the
    /// instruction's opcode.
    fn set_control_signals(&mut self) {
        match self.instruction {
            Instruction::RType(r) => {
                self.set_rtype_control_signals(r);
            }
            Instruction::IType(i) => {
                self.set_itype_control_signals(i);
            }
            Instruction::JType(_) => todo!("JType instructions are not supported yet"),
            Instruction::FpuRType(_) => {
                self.signals = ControlSignals {
                    branch: Branch::NoBranch,
                    jump: Jump::NoJump,
                    mem_read: MemRead::NoRead,
                    mem_write: MemWrite::NoWrite,
                    reg_write: RegWrite::NoWrite,
                    ..Default::default()
                };
            }
            Instruction::FpuIType(i) => {
                self.set_fpu_itype_control_signals(i);
            }
        }
    }

    /// Read the registers as specified from the instruction and pass
    /// the data into the datapath.
    fn read_registers(&mut self) {
        self.state.read_data_1 = self.registers.gpr[self.state.rs as usize];
        self.state.read_data_2 = self.registers.gpr[self.state.rt as usize];

        // Truncate the variable data if a 32-bit word is requested.
        if let RegWidth::Word = self.signals.reg_width {
            self.state.read_data_1 = self.state.read_data_1 as u32 as u64;
            self.state.read_data_2 = self.state.read_data_2 as u32 as u64;
        }
    }

    /// Set the ALU control signal based on the [`AluOp`] signal.
    fn set_alu_control(&mut self) {
        self.signals.alu_control = match self.signals.alu_op {
            AluOp::Addition => AluControl::Addition,
            AluOp::Subtraction => AluControl::Subtraction,
            AluOp::SetOnLessThanSigned => AluControl::SetOnLessThanSigned,
            AluOp::SetOnLessThanUnsigned => AluControl::SetOnLessThanUnsigned,
            AluOp::And => AluControl::And,
            AluOp::Or => AluControl::Or,
            AluOp::LeftShift16 => AluControl::LeftShift16,
            AluOp::UseFunctField => {
                match self.state.funct as u8 {
                    FUNCT_ADD | FUNCT_DADD => AluControl::Addition,
                    FUNCT_SUB | FUNCT_DSUB => AluControl::Subtraction,
                    FUNCT_AND => AluControl::And,
                    FUNCT_OR => AluControl::Or,
                    FUNCT_SLT => AluControl::SetOnLessThanSigned,
                    FUNCT_SLTU => AluControl::SetOnLessThanUnsigned,
                    FUNCT_SOP32 | FUNCT_SOP36 => match self.state.shamt as u8 {
                        ENC_DIV => AluControl::DivisionSigned,
                        _ => {
                            unimplemented!("MIPS Release 6 encoding `{}` unsupported for this function code ({})", self.state.shamt, self.state.funct);
                        }
                    },
                    FUNCT_SOP33 | FUNCT_SOP37 => match self.state.shamt as u8 {
                        ENC_DIVU => AluControl::DivisionUnsigned,
                        _ => {
                            unimplemented!("MIPS Release 6 encoding `{}` unsupported for this function code ({})", self.state.shamt, self.state.funct);
                        }
                    },
                    FUNCT_SOP30 | FUNCT_SOP34 => match self.state.shamt as u8 {
                        ENC_MUL => AluControl::MultiplicationSigned,
                        _ => {
                            unimplemented!("MIPS Release 6 encoding `{}` unsupported for this function code ({})", self.state.shamt, self.state.funct);
                        }
                    },
                    FUNCT_SOP31 | FUNCT_SOP35 => match self.state.shamt as u8 {
                        ENC_MULU => AluControl::MultiplicationUnsigned,
                        _ => {
                            unimplemented!("MIPS Release 6 encoding `{}` unsupported for this function code ({})", self.state.shamt, self.state.funct);
                        }
                    },
                    _ => {
                        unimplemented!("funct code `{}` is unsupported on ALU", self.state.funct);
                    }
                }
            }
        };
    }

    /// Perform an ALU operation.
    ///
    /// **Implementation Note:** Unlike the MIPS64 specification, this ALU
    /// does not handle integer overflow exceptions. Should this be implemented
    /// in the future, the ALU should be adjusted accordingly to address this.
    fn alu(&mut self) {
        // Left shift the immediate value based on the ImmShift control signal.
        let alu_immediate = match self.signals.imm_shift {
            ImmShift::Shift0 => self.state.sign_extend,
            ImmShift::Shift16 => self.state.sign_extend << 16,
            ImmShift::Shift32 => self.state.sign_extend << 32,
            ImmShift::Shift48 => self.state.sign_extend << 48,
        };

        // Specify the inputs for the operation. The first will always
        // be the first register, but the second may be either the
        // second register, the sign-extended immediate value, or the
        // zero-extended immediate value.
        let mut input1 = self.state.read_data_1;
        let mut input2 = match self.signals.alu_src {
            AluSrc::ReadRegister2 => self.state.read_data_2,
            AluSrc::SignExtendedImmediate => alu_immediate,
            AluSrc::ZeroExtendedImmediate => self.state.imm as u64,
        };

        // Truncate the inputs if 32-bit operations are expected.
        if let RegWidth::Word = self.signals.reg_width {
            input1 = input1 as i32 as u64;
            input2 = input2 as i32 as u64;
        }

        // Set the result.
        self.state.alu_result = match self.signals.alu_control {
            AluControl::Addition => input1.wrapping_add(input2),
            AluControl::Subtraction => (input1 as i64).wrapping_sub(input2 as i64) as u64,
            AluControl::SetOnLessThanSigned => ((input1 as i64) < (input2 as i64)) as u64,
            AluControl::SetOnLessThanUnsigned => (input1 < input2) as u64,
            AluControl::And => input1 & input2,
            AluControl::Or => input1 | input2,
            AluControl::LeftShift16 => input2 << 16,
            AluControl::Not => !input1,
            AluControl::MultiplicationSigned => ((input1 as i128) * (input2 as i128)) as u64,
            AluControl::MultiplicationUnsigned => ((input1 as u128) * (input2 as u128)) as u64,
            AluControl::DivisionSigned => {
                if input2 == 0 {
                    0
                } else {
                    ((input1 as i64) / (input2 as i64)) as u64
                }
            }
            AluControl::DivisionUnsigned => {
                if input2 == 0 {
                    0
                } else {
                    input1 / input2
                }
            }
        };

        // Truncate and sign-extend the output if 32-bit operations are expected.
        if let RegWidth::Word = self.signals.reg_width {
            self.state.alu_result = self.state.alu_result as i32 as i64 as u64;
        }

        // TODO: Set the zero bit.
    }

    /// Read from memory based on the address provided by the ALU in
    /// [`DatapathState::alu_result`]. Returns the result to [`DatapathState::memory_data`].
    /// Should the address be invalid or otherwise memory cannot be
    /// read at the given address, bitwise 0 will be used in lieu of
    /// any data.
    fn memory_read(&mut self) {
        let address = self.state.alu_result;

        // Load memory, first choosing the correct load function by the
        // RegWidth control signal, then reading the result from this
        // memory access.
        self.state.memory_data = match self.signals.reg_width {
            RegWidth::Word => self.memory.load_word(address).unwrap_or(0) as u64,
            RegWidth::DoubleWord => self.memory.load_double_word(address).unwrap_or(0),
        };
    }

    /// Write to memory based on the address provided by the ALU in
    /// [`DatapathState::alu_result`]. The source of the data being written to
    /// memory is determined by [`MemWriteSrc`].
    fn memory_write(&mut self) {
        let address = self.state.alu_result;

        let write_data = match self.signals.mem_write_src {
            MemWriteSrc::PrimaryUnit => self.state.read_data_2,
            MemWriteSrc::FloatingPointUnit => self.coprocessor.get_fp_register_to_memory(),
        };

        // Choose the correct store function based on the RegWidth
        // control signal.
        match self.signals.reg_width {
            RegWidth::Word => {
                self.memory.store_word(address, write_data as u32).ok();
            }
            RegWidth::DoubleWord => {
                self.memory.store_double_word(address, write_data).ok();
            }
        };
    }

    /// Write to a register. This will only write if the RegWrite
    /// control signal is set.
    fn register_write(&mut self) {
        // Determine what data will be sent to the register: either
        // the result from the ALU, or data retrieved from memory.
        self.state.data_result = match self.signals.mem_to_reg {
            MemToReg::UseAlu => self.state.alu_result,
            MemToReg::UseMemory => self.state.memory_data,
        };

        // Decide to retrieve data either from the main processor or the coprocessor.
        self.state.register_write_data = match self.coprocessor.signals.data_write {
            DataWrite::NoWrite => self.state.data_result,
            DataWrite::YesWrite => self.coprocessor.get_data_register(),
        };

        // Abort if the RegWrite signal is not set.
        if self.signals.reg_write == RegWrite::NoWrite {
            return;
        }

        // Determine the destination for the data to write. This is
        // determined by the RegDst control signal.
        let destination = match self.signals.reg_dst {
            RegDst::Reg1 => self.state.rs as usize,
            RegDst::Reg2 => self.state.rt as usize,
            RegDst::Reg3 => self.state.rd as usize,
        };

        // If we are attempting to write to register $zero, stop.
        if destination == 0 {
            return;
        }

        // If a 32-bit word is requested, ensure data is truncated and sign-extended.
        if let RegWidth::Word = self.signals.reg_width {
            self.state.data_result = self.state.data_result as i32 as u64;
        }

        // Write.
        self.registers.gpr[destination] = self.state.register_write_data;
    }

    /// Update the program counter register. At the moment, this only
    /// increments the PC by 4 and does not support branching or
    /// jumping.
    fn set_pc(&mut self) {
        self.registers.pc += 4;
    }
}<|MERGE_RESOLUTION|>--- conflicted
+++ resolved
@@ -32,34 +32,6 @@
 use super::{coprocessor::MipsFpCoprocessor, memory::Memory, registers::GpRegisters};
 
 /// An implementation of a datapath for the MIPS64 ISA.
-<<<<<<< HEAD
-///
-/// It is assumed that while moving through stages, only one
-/// instruction will be active any any given point in time. Due to this,
-/// we consider the datapath to be a "pseudo-single-cycle datapath."
-///
-/// For the most part, this datapath is an implementation of MIPS64 Version 6.
-/// (See below for exceptions.)
-///
-/// # Differences Compared to MIPS64 Version 6
-///
-/// It should be noted that this datapath chooses to diverge from the MIPS64
-/// version 6 specification for the sake of simplicity in a few places:
-///
-/// - There is no exception handling, including that for integer overflow. (See
-///   [`MipsDatapath::alu()`].)
-/// - 32-bit instructions are treated exclusively with 32 bits, and the upper 32
-///   bits stored in a register are completely ignored in any of these cases. For
-///   example, before an `add` instruction, it should be checked whether it is a
-///   sign-extended 32-bit value stored in a 64-bit register. Instead, the upper
-///   32 bits are ignored when being used for 32-bit instructions.
-/// - Instead of implementing the `cmp.condn.fmt` instructions, this datapath implements
-///   the `c.cond.fmt` instructions from MIPS64 version 5.
-/// - This datapath implements the `addi` instruction as it exists in MIPS64 version 5.
-///   This instruction was deprecated in MIPS64 version 6 to allow for the `beqzalc`,
-///   `bnezalc`, `beqc`, and `bovc` instructions.
-=======
->>>>>>> f2b20624
 #[derive(Default, PartialEq)]
 pub struct MipsDatapath {
     pub registers: GpRegisters,
