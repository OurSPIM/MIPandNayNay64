--- conflicted
+++ resolved
@@ -748,16 +748,10 @@
             Instruction::IType(i) => {
                 self.set_itype_control_signals(i);
             }
-<<<<<<< HEAD
-            Instruction::JType(_) => todo!("JType instructions are not supported yet"),
-            // Main processor does nothing.
-            Instruction::FpuRType(_) | Instruction::FpuCompareType(_) => {
-=======
             Instruction::JType(j) => {
                 self.set_jtype_control_signals(j);
             }
-            Instruction::FpuRType(_) => {
->>>>>>> 4e909343
+            Instruction::FpuRType(_) | Instruction::FpuCompareType(_) => {
                 self.signals = ControlSignals {
                     branch: Branch::NoBranch,
                     jump: Jump::NoJump,
