--- conflicted
+++ resolved
@@ -5,14 +5,9 @@
 use strum::IntoEnumIterator;
 use strum_macros::{Display, EnumIter, EnumString};
 
-<<<<<<< HEAD
-#[derive(Default, PartialEq)]
-pub struct Registers {
-=======
 /// Collection of general-purpose registers used by the datapath.
 #[derive(Clone, Copy, Default, PartialEq)]
 pub struct GpRegisters {
->>>>>>> f2b20624
     pub pc: u64,
     pub gpr: [u64; 32],
 }
@@ -57,12 +52,6 @@
     Ra,
 }
 
-<<<<<<< HEAD
-<<<<<<< Updated upstream
-impl Index<&str> for Registers {
-=======
-=======
->>>>>>> f2b20624
 impl ToString for GpRegisters {
     fn to_string(&self) -> String {
         let mut output = String::new();
@@ -83,10 +72,6 @@
 }
 
 impl Index<&str> for GpRegisters {
-<<<<<<< HEAD
->>>>>>> Stashed changes
-=======
->>>>>>> f2b20624
     type Output = u64;
 
     // Convert string to the corresponding RegistersEnum value and use this to index.
