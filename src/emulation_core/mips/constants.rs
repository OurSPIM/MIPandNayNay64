use super::control_signals::RegWidth;

pub const FUNCT_ADD: u8 = 0b100000;
pub const FUNCT_SUB: u8 = 0b100010;
pub const FUNCT_AND: u8 = 0b100100;
pub const FUNCT_OR: u8 = 0b100101;
pub const FUNCT_SLT: u8 = 0b101010;
pub const FUNCT_SLTU: u8 = 0b101011;

pub const FUNCT_DADD: u8 = 0b101100;
pub const FUNCT_DSUB: u8 = 0b101110;

/// Used for `MUL` and `MUH`.
pub const FUNCT_SOP30: u8 = 0b011000;

/// Used for `MULU` and `MUHU`.
pub const FUNCT_SOP31: u8 = 0b011001;

/// Used for `DIV` and `MOD`.
pub const FUNCT_SOP32: u8 = 0b011010;

/// Used for `DIVU` and `MODU`.
pub const FUNCT_SOP33: u8 = 0b011011;

/// Used for `DMUL` and `DMUH`.
pub const FUNCT_SOP34: u8 = 0b011100;

/// Used for `DMULU` and `DMUHU`.
pub const FUNCT_SOP35: u8 = 0b011101;

/// Used for `DDIV` and `DMOD`.
pub const FUNCT_SOP36: u8 = 0b011110;

/// Used for `DDIVU` and `DMODU`.
pub const FUNCT_SOP37: u8 = 0b011111;

/// Used for many R-type instructions, like `ADD`, `SUB`, `MUL`, and `DIV`.
pub const OPCODE_SPECIAL: u8 = 0b000000;
/// Used for register-immediate instructions, like `DAHI` and `DATI`.
pub const OPCODE_REGIMM: u8 = 0b000001;

pub const OPCODE_ORI: u8 = 0b001101;
pub const OPCODE_ANDI: u8 = 0b001100;

pub const OPCODE_ADDI: u8 = 0b001000;
pub const OPCODE_ADDIU: u8 = 0b001001;
pub const OPCODE_DADDI: u8 = 0b011000;
pub const OPCODE_DADDIU: u8 = 0b011001;

pub const OPCODE_COP1: u8 = 0b010001;
pub const OPCODE_LUI: u8 = 0b001111;
pub const OPCODE_AUI: u8 = OPCODE_LUI;
pub const OPCODE_LW: u8 = 0b100011;
pub const OPCODE_SW: u8 = 0b101011;
pub const OPCODE_LWC1: u8 = 0b110001;
pub const OPCODE_SWC1: u8 = 0b111001;
pub const OPCODE_J: u8 = 0b000010;
<<<<<<< HEAD
pub const OPCODE_BEQ: u8 = 0b000100;
pub const OPCODE_BNE: u8 = 0b000101;
=======
>>>>>>> 86be8d09

// "ENC" is short for encoding. There is no formal name for this field
// in the MIPS64 specification, other than the "shamt"/"sa" field that it
// replaces, so this was chosen as the mnemonic for this project.
pub const ENC_MUL: u8 = 0b00010;
pub const ENC_MULU: u8 = 0b00010;
pub const ENC_DIV: u8 = 0b00010;
pub const ENC_DIVU: u8 = 0b00010;
pub const ENC_DMUL: u8 = 0b00010;
pub const ENC_DMULU: u8 = 0b00010;
pub const ENC_DDIV: u8 = 0b00010;
pub const ENC_DDIVU: u8 = 0b00010;

// "RMSUB" is short for register immediate subcode. There is no formal name
// for this field in the MIPS64 specification, other than the "rt" field that
// it replaces, so this was chosen as a mnemonic for this project.
pub const RMSUB_DAHI: u8 = 0b00110;
pub const RMSUB_DATI: u8 = 0b11110;

pub const FUNCTION_ADD: u8 = 0b000000;
pub const FUNCTION_SUB: u8 = 0b000001;
pub const FUNCTION_MUL: u8 = 0b000010;
pub const FUNCTION_DIV: u8 = 0b000011;

pub const FMT_SINGLE: u8 = 16;
pub const FMT_DOUBLE: u8 = 17;

/// Return the register width associated to an instruction
/// with the given `funct` code.
///
/// Returns [`None`] if the `funct` code is not supported.
pub fn reg_width_by_funct(funct: u8) -> Option<RegWidth> {
    match funct {
        FUNCT_ADD | FUNCT_SUB => Some(RegWidth::Word),
        FUNCT_AND | FUNCT_OR | FUNCT_SLT | FUNCT_SLTU => Some(RegWidth::DoubleWord),
        FUNCT_DADD | FUNCT_DSUB => Some(RegWidth::DoubleWord),
        FUNCT_SOP30 | FUNCT_SOP31 | FUNCT_SOP32 | FUNCT_SOP33 => Some(RegWidth::Word),
        FUNCT_SOP34 | FUNCT_SOP35 | FUNCT_SOP36 | FUNCT_SOP37 => Some(RegWidth::DoubleWord),
        _ => None,
    }
}<|MERGE_RESOLUTION|>--- conflicted
+++ resolved
@@ -55,11 +55,10 @@
 pub const OPCODE_LWC1: u8 = 0b110001;
 pub const OPCODE_SWC1: u8 = 0b111001;
 pub const OPCODE_J: u8 = 0b000010;
-<<<<<<< HEAD
+
 pub const OPCODE_BEQ: u8 = 0b000100;
 pub const OPCODE_BNE: u8 = 0b000101;
-=======
->>>>>>> 86be8d09
+
 
 // "ENC" is short for encoding. There is no formal name for this field
 // in the MIPS64 specification, other than the "shamt"/"sa" field that it
