use gloo::file::FileList;
use gloo_console::log;
use js_sys::Object;
use log::debug;
use log::Level;
use monaco::{
    api::TextModel,
    sys::{editor::IMarkerData, MarkerSeverity},
};
use std::rc::Rc;
use swim::agent::datapath_communicator::DatapathCommunicator;
use swim::agent::datapath_reducer::DatapathReducer;
use swim::agent::EmulationCoreAgent;
use swim::emulation_core::mips::datapath::Stage;
use swim::parser::parser_assembler_main::parser;
use swim::parser::parser_structs_and_enums::ProgramInfo;
use swim::ui::footer::component::Footer;
use swim::ui::regview::component::Regview;
use swim::ui::swim_editor::component::SwimEditor;
use swim::{
    emulation_core::{architectures::AvailableDatapaths, mips::instruction::get_string_version},
    ui::{
        footer::component::FooterTabState,
        hex_editor::component::{parse_hexdump, UpdatedLine},
        swim_editor::component::EditorTabState,
    },
};
use wasm_bindgen::{JsCast, JsValue};
use wasm_bindgen_futures::spawn_local;
use web_sys::HtmlInputElement;
use yew::prelude::*;
use yew::{html, Html, Properties};

use yew_agent::Spawnable;

// To load in the Fibonacci example, uncomment the CONTENT and fib_model lines
// and comment the code, language, and text_model lines. IMPORTANT:
// rename fib_model to text_model to have it work.
const CONTENT: &str = include_str!("../../static/assembly_examples/fibonacci.asm");
<<<<<<< HEAD
=======
const ARCH: AvailableDatapaths = AvailableDatapaths::MIPS;
>>>>>>> 2242acf4

#[derive(Properties, Clone, PartialEq)]
struct AppProps {
    communicator: &'static DatapathCommunicator,
}

#[function_component(App)]
fn app(props: &AppProps) -> Html {
    // This contains the binary representation of "ori $s0, $zero, 12345", which
    // stores 12345 in register $s0.
    // let code = String::from("ori $s0, $zero, 12345\n");
    // let language = String::from("mips");

    // This is the initial text model with default text contents. The
    // use_state_eq hook is created so that the component can be updated
    // when the text model changes.
    //let text_model = use_mut_ref(|| TextModel::create(&code, Some(&language), None).unwrap());
    let text_model = use_state_eq(|| TextModel::create(CONTENT, Some("mips"), None).unwrap());

    // Store the currently executed line in code editor and hex editor
    let editor_curr_line = use_state_eq(|| 0.0);
    let memory_curr_instr = use_state_eq(|| 0);

    // Output strings for the console and memory viewers.
    let parser_text_output = use_state_eq(String::new);
    let memory_text_output = use_state_eq(String::new);
    let pc_limit = use_state(|| 0);

    // Input strings from the code editor
    let lines_content = use_mut_ref(Vec::<String>::new);

    let program_info_ref = use_mut_ref(ProgramInfo::default);
    let binary_ref = use_mut_ref(Vec::<u32>::new);

    let memory_text_model =
        use_state_eq(|| TextModel::create(&memory_text_output, Some("ini"), None).unwrap());

    // Show input
    let show_input = use_state_eq(bool::default);
    show_input.set(true);
    let command = use_state_eq(|| String::from("(Test) Enter a string"));

    // Store the currently selected tabs in windows
    let console_active_tab = use_state_eq(FooterTabState::default);
    let editor_active_tab = use_state_eq(|| EditorTabState::Editor);

    let datapath_state = use_reducer(DatapathReducer::default);

    // Start listening for messages from the communicator. This effectively links the worker thread to the main thread
    // and will force updates whenever its internal state changes.
    {
        let dispatcher = datapath_state.dispatcher();
        use_effect_with_deps(
            move |communicator| {
                spawn_local(communicator.listen_for_updates(dispatcher));
            },
            props.communicator,
        );
    }

    // This is where code is assembled and loaded into the emulation core's memory.
    let on_assemble_clicked = {
        let text_model = text_model.clone();
        let memory_curr_instr = memory_curr_instr.clone();
        let datapath_state = datapath_state.clone();
        let parser_text_output = parser_text_output.clone();
        let trigger = use_force_update();
        let editor_curr_line = editor_curr_line.clone();
        let communicator = props.communicator;

        // Clone the value before moving it into the closure
        let pc_limit = pc_limit.clone();
        let program_info_ref = Rc::clone(&program_info_ref);
        let binary_ref = Rc::clone(&binary_ref);

        use_callback(
            move |_, (text_model, editor_curr_line, memory_curr_instr, datapath_state)| {
                let text_model = text_model.clone();
                // parses through the code to assemble the binary and retrieves programinfo for error marking and mouse hover
                let (program_info, assembled) = parser(text_model.get_value(), ARCH);
                *program_info_ref.borrow_mut() = program_info.clone();
                *binary_ref.borrow_mut() = assembled.clone();
                pc_limit.set(assembled.len() * 4);
                parser_text_output.set(program_info.console_out_post_assembly);

                let mut markers: Vec<IMarkerData> = vec![];

                // Parse output from parser and create an instance of IMarkerData for each error.
                for (line_number, line_information) in
                    program_info.monaco_line_info.iter().enumerate()
                {
                    for error in &line_information.errors {
                        let new_marker: IMarkerData = new_object().into();
                        new_marker.set_message(&error.message);
                        new_marker.set_severity(MarkerSeverity::Error);
                        new_marker.set_start_line_number((line_number + 1) as f64);
                        new_marker.set_start_column((error.start_end_columns.0 + 1) as f64);
                        new_marker.set_end_line_number((line_number + 1) as f64);
                        new_marker.set_end_column((error.start_end_columns.1 + 1) as f64);
                        markers.push(new_marker);
                    }
                }

                // Convert Vec<IMarkerData> to Javascript array
                let marker_jsarray = js_sys::Array::new();
                for marker in markers {
                    marker_jsarray.push(&marker);
                }

                monaco::sys::editor::set_model_markers(
                    text_model.as_ref(),
                    "owner",
                    &marker_jsarray,
                );

                // Reset highlighted line to 0
                editor_curr_line.set(0.0);

                // Proceed with loading into memory and expand pseudo-instructions if there are no errors.
                if marker_jsarray.length() == 0 {
                    // Send the binary over to the emulation core thread
                    communicator.initialize(program_info.pc_starting_point, assembled);
                    memory_curr_instr.set(datapath_state.mips.registers.pc);
                    text_model.set_value(&program_info.updated_monaco_string); // Expands pseudo-instructions to their hardware counterpart.
                }

                trigger.force_update();
            },
            (
                text_model,
                editor_curr_line,
                memory_curr_instr,
                datapath_state,
            ),
        )
    };

    log!("Re-rendered!");

    // This is where the code will get executed. If you execute further
    // than when the code ends, the program crashes. This is remedied via the
    // syscall instruction, which will halt the datapath. As you execute the
    // code, the previously executed line is highlighted.
    let on_execute_clicked = {
        let datapath_state = datapath_state.clone();
        let program_info_ref = Rc::clone(&program_info_ref);

        // Code editor
        let editor_curr_line = editor_curr_line.clone();
        let memory_curr_instr = memory_curr_instr.clone();

        let trigger = use_force_update();
        let communicator = props.communicator;

        use_callback(
            move |_, (editor_curr_line, memory_curr_instr, datapath_state)| {
                // Get the current line and convert it to f64
                let programinfo = Rc::clone(&program_info_ref);
                let programinfo = programinfo.borrow().clone();
                let list_of_line_numbers = programinfo.address_to_line_number;
                let index = datapath_state.mips.registers.pc as usize / 4;
                editor_curr_line.set(*list_of_line_numbers.get(index).unwrap_or(&0) as f64 + 1.0); // add one to account for the editor's line numbers
                memory_curr_instr.set(datapath_state.mips.registers.pc);

                // Execute instruction
                communicator.execute_instruction();

                trigger.force_update();
            },
            (editor_curr_line, memory_curr_instr, datapath_state),
        )
    };

    let on_execute_stage_clicked = {
        let datapath_state = datapath_state.clone();
        let program_info_ref = Rc::clone(&program_info_ref);
        let communicator = props.communicator;

        // Code editor
        let editor_curr_line = editor_curr_line.clone();

        // Hex editor
        let memory_curr_instr = memory_curr_instr.clone();

        let trigger = use_force_update();

        use_callback(
            move |_, (editor_curr_line, memory_curr_instr, datapath_state)| {
                if datapath_state.mips.current_stage == Stage::InstructionDecode {
                    // highlight on InstructionDecode since syscall stops at that stage.
                    let programinfo = Rc::clone(&program_info_ref);
                    let programinfo = programinfo.borrow().clone();
                    let list_of_line_numbers = programinfo.address_to_line_number;
                    let index = datapath_state.mips.registers.pc as usize / 4;
                    editor_curr_line
                        .set(*list_of_line_numbers.get(index).unwrap_or(&0) as f64 + 1.0);
                    memory_curr_instr.set(datapath_state.mips.registers.pc);
                    communicator.execute_stage();
                } else {
                    communicator.execute_stage();
                }

                trigger.force_update();
            },
            (editor_curr_line, memory_curr_instr, datapath_state),
        )
    };

    let on_continue_execution = {
        let communicator = props.communicator;
        use_callback(
            move |_, _| {
                communicator.execute();
            },
            (),
        )
    };

    let on_pause_execution = {
        let communicator = props.communicator;
        use_callback(
            move |_, _| {
                communicator.pause_core();
            },
            (),
        )
    };

    let on_memory_clicked = {
        let program_info_ref = Rc::clone(&program_info_ref);

        // Code editor
        let text_model = text_model.clone();

        // Hex editor
        let memory_text_model = memory_text_model.clone();

        let trigger = use_force_update();
        let communicator = props.communicator;
        let datapath_state = datapath_state.clone();

        use_callback(
            move |_, datapath_state| {
                let text_model = text_model.clone();

                let program_info_ref = Rc::clone(&program_info_ref);

                // Update memory
                let memory_text_model = memory_text_model.clone();

                let current_memory_text_model_value = memory_text_model.get_value();

                match parse_hexdump(&current_memory_text_model_value) {
                    Ok(instructions) => {
                        let mut changed_lines: Vec<UpdatedLine> = vec![];
                        for (i, data) in instructions.iter().enumerate() {
                            let address = i as u64;
                            // change string version based on architecture
                            let string_version = match datapath_state.current_architecture {
                                AvailableDatapaths::MIPS => match get_string_version(*data) {
                                    Ok(string) => string,
                                    Err(string) => string,
                                },
                                AvailableDatapaths::RISCV => String::from(""),
                            };

                            let curr_word = match datapath_state.mips.memory.load_word(address * 4)
                            {
                                Ok(data) => data,
                                Err(e) => {
                                    debug!("{:?}", e);
                                    0
                                }
                            };
                            if curr_word != *data {
                                changed_lines.push(UpdatedLine::new(string_version, i));

                                communicator.set_memory(address * 4, *data);
                            }
                        }
                        // Memory updated successfully
                        let program_info = program_info_ref.borrow().clone();
                        let mut lines_beyond_counter = program_info.address_to_line_number.len();
                        let mut curr_value = text_model.get_value();
                        let mut add_new_lines = false;
                        for line in changed_lines {
                            // Check if we're updating or appending instruction
                            if line.line_number < program_info.address_to_line_number.len() {
                                let updated_line =
                                    program_info.address_to_line_number[line.line_number] as f64
                                        + 1.0;
                                let curr_model = text_model.as_ref();

                                // Get the current line's contents in the code editor
                                let line_to_replace = curr_model.get_line_content(updated_line);
                                // Create the range to replace
                                let mut start_line_column = 0.0;
                                let end_line_column = line_to_replace.len() as f64 + 2.0;
                                for (i, c) in line_to_replace.chars().enumerate() {
                                    if c.is_alphanumeric() {
                                        start_line_column = i as f64 + 1.0;
                                        break;
                                    }
                                }
                                let edit_range = monaco::sys::Range::new(
                                    updated_line,
                                    start_line_column,
                                    updated_line,
                                    end_line_column,
                                );
                                let before_cursor_state = monaco::sys::Selection::new(
                                    updated_line,
                                    start_line_column,
                                    updated_line,
                                    end_line_column,
                                );
                                // Create the edit operation using the range and new text
                                let edit_operations: monaco::sys::editor::IIdentifiedSingleEditOperation = Object::new().unchecked_into();
                                edit_operations.set_range(&edit_range);
                                edit_operations.set_text(Some(&line.text));
                                // Append it to JavaScript Array
                                let edit_operations_array = js_sys::Array::new();
                                edit_operations_array.push(&edit_operations);
                                let before_cursor_state_array = js_sys::Array::new();
                                before_cursor_state_array.push(&before_cursor_state);
                                // Do the edit!
                                curr_model.push_edit_operations(
                                    &before_cursor_state_array,
                                    &edit_operations_array,
                                    None,
                                );
                            } else if line.line_number == lines_beyond_counter {
                                // Append instruction
                                if !add_new_lines {
                                    // If we've added new lines already,
                                    // start adding new lines by getting a copy of the current text model to append to
                                    add_new_lines = true;
                                    curr_value = text_model.get_value();
                                }
                                curr_value.push('\n');
                                curr_value.push_str(&line.text);
                                lines_beyond_counter += 1;
                            }
                        }
                        if add_new_lines {
                            text_model.set_value(&curr_value);
                        }
                    }
                    Err(err) => {
                        debug!("Error updating memory: {}", err)
                    }
                }

                // Update the parsed info for text and data segment views
                let (program_info, _) = parser(text_model.get_value(), ARCH);
                *program_info_ref.borrow_mut() = program_info;

                trigger.force_update();
            },
            datapath_state,
        )
    };

    // This is how we will reset the datapath.
    // This will also clear any highlight on the editor.
    let on_reset_clicked = {
        let datapath_state = datapath_state.clone();
        let trigger = use_force_update();
        let parser_text_output = parser_text_output.clone();
        let communicator = props.communicator;

        // Code editor
        let parser_text_output = parser_text_output;
        let editor_curr_line = editor_curr_line.clone();

        // Hex editor
        let memory_curr_instr = memory_curr_instr.clone();

        use_callback(
            move |_, (editor_curr_line, datapath_state)| {
                // Set highlighted line to 0
                editor_curr_line.set(0.0);
                memory_curr_instr.set(0);

                parser_text_output.set("".to_string());
                communicator.reset();

                communicator.reset();
                trigger.force_update();
            },
            (editor_curr_line, datapath_state),
        )
    };

    // This is where we will have the user prompted to load in a file
    let upload_clicked_callback = use_callback(
        move |e: MouseEvent, _| {
            e.stop_propagation();
            on_upload_file_clicked();
        },
        (),
    );

    // This is the callback to get the file's contents and load it onto the Editor
    let file_picked_callback = {
        let text_model = text_model.clone();
        use_callback(
            move |e: Event, _| {
                let text_model = text_model.clone();
                let input: HtmlInputElement = e.target_unchecked_into();
                // gloo making the code readable and easy to implement
                let filelist = FileList::from(input.files().unwrap());
                let file = filelist.first().unwrap();
                let contents = gloo::file::futures::read_as_text(file);
                spawn_local(async move {
                    let contents = contents.await;

                    let contents = contents.expect("File contains invalid utf8"); // TODO: implement a file checker, will load in anything

                    text_model.set_value(&contents);
                })
            },
            (),
        )
    };

    log::debug!("{:?}", datapath_state.executing);
    html! {
        <>
            // button tied to the input file element, which is hidden to be more clean
            <input type="file" class="hidden" id="file_input" accept=".txt,.asm,.mips" onchange={file_picked_callback} />
            <div class="flex flex-row flex-no-wrap h-screen p-2 gap-2">
                // Left column
                <div class="flex basis-3/4 flex-col items-stretch min-w-0">
                    // Top buttons
                    <div>
                        <div class="my-0 mx-auto flex flex-row items-center gap-2 overflow-visible">
                            <button class="opacity-90 duration-300 border-0 border-r-4 border solid border-primary-300 pr-2 " title="Upload file" onclick={upload_clicked_callback}>
                                <svg width="32" height="28" viewBox="0 0 32 28" fill="none" xmlns="http://www.w3.org/2000/svg">
                                    <path d="M18 4.30769L14 0H0V28H32V4.30769H18ZM16 11.8462L23 19.3846H18V28H14V19.3846H9L16 11.8462Z" fill="#BBBBBB"/>
                                </svg>
                            </button>
                            <button class="group disabled:opacity-30 duration-300 " title="Assemble" onclick={on_assemble_clicked}>
                                <svg width="38" height="38" viewBox="0 0 38 38" fill="none" xmlns="http://www.w3.org/2000/svg">
                                    <path class="group-hover:stroke-primary-100 group-hover:fill-primary-100" fill-rule="evenodd" clip-rule="evenodd" d="M34.1794 19.1007C34.1794 23.0891 32.595 26.9142 29.7748 29.7345C26.9545 32.5547 23.1294 34.1392 19.141 34.1392C15.1525 34.1392 11.3274 32.5547 8.50714 29.7345C5.68688 26.9142 4.10247 23.0891 4.10247 19.1007C4.10247 15.1122 5.68688 11.2871 8.50714 8.46686C11.3274 5.6466 15.1525 4.06219 19.141 4.06219C23.1294 4.06219 26.9545 5.6466 29.7748 8.46686C32.595 11.2871 34.1794 15.1122 34.1794 19.1007ZM34.1183 17.5507L36.2416 19.1007L34.1183 20.4552L35.9114 22.4366L33.5523 23.3059L34.941 25.6444L32.4369 25.9915L33.3606 28.6029L30.6009 28.8385L31.2344 31.1941L28.5455 30.894L28.6432 33.3203L26.1295 32.508L25.6847 34.9007L23.4439 33.6234L22.4768 35.8711L20.5932 34.0981L19.141 36.2013L17.6887 34.0981L15.8051 35.8711L14.838 33.532L12.5972 34.9007L12.1524 32.4167L9.63871 33.3203L9.5403 30.8617L7.04749 31.1941L7.48485 28.8063L4.92128 28.6029L5.87082 26.3903L3.34095 25.6444L4.75548 23.7047L2.3705 22.4366L4.18939 20.4552L2.04028 19.1007L4.18939 17.5507L2.3705 15.7648L4.75548 14.7L3.34095 12.5569L5.87082 12.0144L4.92128 9.59843H7.48485L7.04749 7.00721L9.64964 7.44457L9.63871 4.881L12.0656 5.83053L12.5972 3.30066L14.7512 4.7152L15.8051 2.33022L17.6019 4.14911L19.141 2L20.4564 3.97315L22.4768 2.33022L23.4161 4.30201L25.6847 3.30066L26.2272 5.83053L28.6432 4.881V7.44457L31.2344 7.00721L30.6986 9.50002L33.3606 9.59843L32.3127 11.916L34.941 12.5569L33.5523 14.7L35.9114 15.7648L34.1183 17.5507Z" stroke="#BBBBBB" stroke-width="3" stroke-linecap="round" stroke-linejoin="round"/>
                                    <path class="group-hover:stroke-primary-100 group-hover:fill-primary-100" d="M27.4664 24.3107L22.6243 19.1458C22.3246 18.8261 21.8341 18.8261 21.5343 19.1458L21.171 19.5333L18.2164 16.3818L23.0667 11.2081H17.9283L15.6471 13.6413L15.4214 13.4005H14.3314V14.5632L14.5571 14.804L11.2483 18.3334L13.8175 21.0739L17.1263 17.5445L20.0809 20.6961L19.7176 21.0836C19.4178 21.4034 19.4178 21.9266 19.7176 22.2463L24.5597 27.4112C24.8594 27.731 25.3499 27.731 25.6497 27.4112L27.4664 25.4734C27.7662 25.1537 27.7662 24.6305 27.4664 24.3107Z" fill="#BBBBBB"/>
                                </svg>
                            </button>
                            <button class="group hover:stroke-primary-100 disabled:opacity-30 duration-300 " title="Execute" onclick={on_continue_execution} disabled={datapath_state.executing || !datapath_state.initialized}>
                                <svg width="38" height="38" viewBox="0 0 38 38" fill="none" xmlns="http://www.w3.org/2000/svg">
                                    <path class="fill-accent-red-200 stroke-accent-red-200 group-hover:group-enabled:stroke-accent-red-100 group-hover:group-enabled:fill-accent-red-100" fill-rule="evenodd" clip-rule="evenodd" d="M33.9311 19.1007C33.9311 23.0891 32.3467 26.9142 29.5265 29.7345C26.7062 32.5547 22.8811 34.1392 18.8927 34.1392C14.9042 34.1392 11.0791 32.5547 8.25885 29.7345C5.43859 26.9142 3.85418 23.0891 3.85418 19.1007C3.85418 15.1122 5.43859 11.2871 8.25885 8.46686C11.0791 5.6466 14.9042 4.06219 18.8927 4.06219C22.8811 4.06219 26.7062 5.6466 29.5265 8.46686C32.3467 11.2871 33.9311 15.1122 33.9311 19.1007ZM33.8701 17.5507L35.9933 19.1007L33.8701 20.4552L35.6631 22.4366L33.304 23.3059L34.6927 25.6444L32.1886 25.9915L33.1123 28.6029L30.3526 28.8385L30.9861 31.1941L28.2972 30.894L28.3949 33.3203L25.8812 32.508L25.4364 34.9007L23.1956 33.6234L22.2286 35.8711L20.345 34.0981L18.8927 36.2013L17.4404 34.0981L15.5568 35.8711L14.5897 33.532L12.3489 34.9007L11.9041 32.4167L9.39042 33.3203L9.29201 30.8617L6.7992 31.1941L7.23656 28.8063L4.67299 28.6029L5.62253 26.3903L3.09265 25.6444L4.50719 23.7047L2.12221 22.4366L3.9411 20.4552L1.79199 19.1007L3.9411 17.5507L2.12221 15.7648L4.50719 14.7L3.09265 12.5569L5.62253 12.0144L4.67299 9.59843H7.23656L6.7992 7.00721L9.40135 7.44457L9.39042 4.881L11.8173 5.83053L12.3489 3.30066L14.5029 4.7152L15.5568 2.33022L17.3536 4.14911L18.8927 2L20.2081 3.97315L22.2286 2.33022L23.1678 4.30201L25.4364 3.30066L25.9789 5.83053L28.3949 4.881V7.44457L30.9861 7.00721L30.4504 9.50002L33.1123 9.59843L32.0644 11.916L34.6927 12.5569L33.304 14.7L35.6631 15.7648L33.8701 17.5507Z" stroke-width="3" stroke-linecap="round" stroke-linejoin="round"/>
                                    <path class="fill-accent-red-200 stroke-accent-red-200 group-hover:group-enabled:stroke-accent-red-100 group-hover:group-enabled:fill-accent-red-100" d="M15.1309 13.536C15.1309 13.1414 15.5664 12.9023 15.8993 13.1142L24.6438 18.6789C24.9526 18.8753 24.9526 19.326 24.6438 19.5225L15.8993 25.0872C15.5664 25.2991 15.1309 25.0599 15.1309 24.6654V13.536Z" stroke-width="3"/>
                                </svg>
                            </button>
                            <button class="disabled:opacity-30 group duration-300 " title="Pause Execution" disabled={! datapath_state.executing} onclick={on_pause_execution}>
                                <svg width="38" height="38" viewBox="0 0 38 38" fill="none" xmlns="http://www.w3.org/2000/svg">
                                    <path class="fill-accent-green-200 stroke-accent-green-200 group-hover:group-enabled:stroke-accent-green-100 group-hover:group-enabled:fill-accent-green-100" fill-rule="evenodd" clip-rule="evenodd" d="M34.186 19.1007C34.186 23.0891 32.6016 26.9142 29.7814 29.7345C26.9611 32.5547 23.136 34.1392 19.1475 34.1392C15.1591 34.1392 11.334 32.5547 8.51373 29.7345C5.69347 26.9142 4.10906 23.0891 4.10906 19.1007C4.10906 15.1122 5.69347 11.2871 8.51373 8.46686C11.334 5.6466 15.1591 4.06219 19.1475 4.06219C23.136 4.06219 26.9611 5.6466 29.7814 8.46686C32.6016 11.2871 34.186 15.1122 34.186 19.1007ZM34.1249 17.5507L36.2482 19.1007L34.1249 20.4552L35.918 22.4366L33.5589 23.3059L34.9476 25.6444L32.4435 25.9915L33.3672 28.6029L30.6075 28.8385L31.241 31.1941L28.5521 30.894L28.6498 33.3203L26.1361 32.508L25.6913 34.9007L23.4505 33.6234L22.4834 35.8711L20.5998 34.0981L19.1475 36.2013L17.6953 34.0981L15.8117 35.8711L14.8446 33.532L12.6038 34.9007L12.159 32.4167L9.6453 33.3203L9.54689 30.8617L7.05409 31.1941L7.49145 28.8063L4.92788 28.6029L5.87741 26.3903L3.34754 25.6444L4.76208 23.7047L2.3771 22.4366L4.19599 20.4552L2.04688 19.1007L4.19599 17.5507L2.3771 15.7648L4.76208 14.7L3.34754 12.5569L5.87741 12.0144L4.92788 9.59843H7.49144L7.05409 7.00721L9.65624 7.44457L9.6453 4.881L12.0722 5.83053L12.6038 3.30066L14.7578 4.7152L15.8117 2.33022L17.6085 4.14911L19.1475 2L20.463 3.97315L22.4834 2.33022L23.4227 4.30201L25.6913 3.30066L26.2338 5.83053L28.6498 4.881V7.44457L31.241 7.00721L30.7052 9.50002L33.3672 9.59843L32.3193 11.916L34.9476 12.5569L33.5589 14.7L35.918 15.7648L34.1249 17.5507Z" stroke-width="3" stroke-linecap="round" stroke-linejoin="round"/>
                                    <path class="fill-accent-green-200 stroke-accent-green-200 group-hover:group-enabled:stroke-accent-green-100 group-hover:group-enabled:fill-accent-green-100" d="M13.228 13.1812H18.435V25.6779H13.228V13.1812ZM20.5177 13.1812H25.7247V25.6779H20.5177V13.1812Z"/>
                                </svg>
                            </button>
                            <button class="disabled:opacity-30 group duration-300 " title="Execute Next Stage" onclick={on_execute_stage_clicked} disabled={!datapath_state.initialized}>
                                <svg width="38" height="38" viewBox="0 0 38 38" xmlns="http://www.w3.org/2000/svg">
                                    <path class="stroke-primary-200 fill-transparent group-enabled:group-hover:stroke-primary-100"  fill-rule="evenodd" clip-rule="evenodd" d="M33.6829 19.1007C33.6829 23.0891 32.0984 26.9142 29.2782 29.7345C26.4579 32.5547 22.6328 34.1392 18.6444 34.1392C14.6559 34.1392 10.8308 32.5547 8.01056 29.7345C5.1903 26.9142 3.60589 23.0891 3.60589 19.1007C3.60589 15.1122 5.1903 11.2871 8.01056 8.46686C10.8308 5.6466 14.6559 4.06219 18.6444 4.06219C22.6328 4.06219 26.4579 5.6466 29.2782 8.46686C32.0984 11.2871 33.6829 15.1122 33.6829 19.1007ZM33.6218 17.5507L35.745 19.1007L33.6218 20.4552L35.4148 22.4366L33.0557 23.3059L34.4444 25.6444L31.9403 25.9915L32.864 28.6029L30.1043 28.8385L30.7378 31.1941L28.0489 30.894L28.1466 33.3203L25.6329 32.508L25.1881 34.9007L22.9473 33.6234L21.9803 35.8711L20.0967 34.0981L18.6444 36.2013L17.1921 34.0981L15.3085 35.8711L14.3414 33.532L12.1006 34.9007L11.6558 32.4167L9.14213 33.3203L9.04372 30.8617L6.55091 31.1941L6.98827 28.8063L4.4247 28.6029L5.37424 26.3903L2.84436 25.6444L4.2589 23.7047L1.87392 22.4366L3.69281 20.4552L1.5437 19.1007L3.69281 17.5507L1.87392 15.7648L4.2589 14.7L2.84436 12.5569L5.37424 12.0144L4.4247 9.59843H6.98827L6.55091 7.00721L9.15306 7.44457L9.14213 4.881L11.5691 5.83053L12.1006 3.30066L14.2546 4.7152L15.3085 2.33022L17.1053 4.14911L18.6444 2L19.9598 3.97315L21.9803 2.33022L22.9195 4.30201L25.1881 3.30066L25.7306 5.83053L28.1466 4.881V7.44457L30.7378 7.00721L30.2021 9.50002L32.864 9.59843L31.8161 11.916L34.4444 12.5569L33.0557 14.7L35.4148 15.7648L33.6218 17.5507Z" stroke-width="3" stroke-linecap="round" stroke-linejoin="round"/>
                                    <path class="stroke-primary-200 fill-transparent group-enabled:group-hover:stroke-primary-100" d="M10.094 19.2668C10.094 6.98941 26.2081 6.66046 26.2081 18.9379M26.2081 18.9379L23.4875 16.5044M26.2081 18.9379L28.5101 15.8905" stroke-width="3" stroke-linecap="round" stroke-linejoin="round"/>
                                    <rect class="stroke-primary-200 fill-primary-200 group-enabled:group-hover:stroke-primary-100 group-enabled:group-hover:fill-primary-100" x="17" y="17" width="4" height="4" rx="2"/>
                                </svg>
                            </button>
                            <button class="hover:stroke-primary-100 disabled:opacity-30 duration-300 group " title="Execute Next Instruction" onclick={on_execute_clicked} disabled={!datapath_state.initialized}>
                                <svg width="38" height="38" viewBox="0 0 38 38" xmlns="http://www.w3.org/2000/svg">
                                    <path class="stroke-primary-200 fill-transparent group-enabled:group-hover:stroke-primary-100" fill-rule="evenodd" clip-rule="evenodd" d="M34.4346 19.1007C34.4346 23.0891 32.8502 26.9142 30.0299 29.7345C27.2096 32.5547 23.3845 34.1392 19.3961 34.1392C15.4076 34.1392 11.5825 32.5547 8.76227 29.7345C5.94201 26.9142 4.3576 23.0891 4.3576 19.1007C4.3576 15.1122 5.94201 11.2871 8.76227 8.46686C11.5825 5.6466 15.4076 4.06219 19.3961 4.06219C23.3845 4.06219 27.2096 5.6466 30.0299 8.46686C32.8502 11.2871 34.4346 15.1122 34.4346 19.1007ZM34.3735 17.5507L36.4968 19.1007L34.3735 20.4552L36.1665 22.4366L33.8074 23.3059L35.1961 25.6444L32.6921 25.9915L33.6158 28.6029L30.8561 28.8385L31.4895 31.1941L28.8006 30.894L28.8983 33.3203L26.3846 32.508L25.9398 34.9007L23.699 33.6234L22.732 35.8711L20.8484 34.0981L19.3961 36.2013L17.9438 34.0981L16.0602 35.8711L15.0931 33.532L12.8523 34.9007L12.4076 32.4167L9.89384 33.3203L9.79543 30.8617L7.30262 31.1941L7.73998 28.8063L5.17641 28.6029L6.12595 26.3903L3.59607 25.6444L5.01061 23.7047L2.62563 22.4366L4.44452 20.4552L2.29541 19.1007L4.44452 17.5507L2.62563 15.7648L5.01061 14.7L3.59607 12.5569L6.12595 12.0144L5.17641 9.59843H7.73998L7.30262 7.00721L9.90477 7.44457L9.89384 4.881L12.3208 5.83053L12.8523 3.30066L15.0063 4.7152L16.0602 2.33022L17.857 4.14911L19.3961 2L20.7115 3.97315L22.732 2.33022L23.6712 4.30201L25.9398 3.30066L26.4823 5.83053L28.8983 4.881V7.44457L31.4895 7.00721L30.9538 9.50002L33.6158 9.59843L32.5678 11.916L35.1961 12.5569L33.8074 14.7L36.1665 15.7648L34.3735 17.5507Z" stroke-width="3" stroke-linecap="round" stroke-linejoin="round"/>
                                    <path class="stroke-primary-200 fill-transparent group-enabled:group-hover:stroke-primary-100" d="M14.9766 13.536C14.9766 13.1414 15.4121 12.9023 15.745 13.1142L24.4895 18.6789C24.7983 18.8753 24.7983 19.326 24.4895 19.5225L15.745 25.0872C15.4121 25.2991 14.9766 25.0599 14.9766 24.6654V13.536Z" stroke-width="3"/>
                                    <path class="stroke-primary-200 fill-transparent group-enabled:group-hover:stroke-primary-100" d="M25.9731 11.8658L25.9731 26.3356" stroke-width="3" stroke-linecap="round"/>
                                </svg>
                            </button>
                            <button class="hover:stroke-primary-100 disabled:opacity-30 duration-300 group " title="Reset Program" onclick={on_reset_clicked} disabled={!datapath_state.initialized}>
                                <svg width="38" height="38" viewBox="0 0 38 38" xmlns="http://www.w3.org/2000/svg">
                                    <path class="stroke-primary-200 fill-transparent group-enabled:group-hover:stroke-primary-100" fill-rule="evenodd" clip-rule="evenodd" d="M34.1392 19.1007C34.1392 23.0891 32.5548 26.9142 29.7345 29.7345C26.9142 32.5548 23.0891 34.1392 19.1007 34.1392C15.1122 34.1392 11.2871 32.5548 8.46686 29.7345C5.6466 26.9142 4.06219 23.0891 4.06219 19.1007C4.06219 15.1122 5.6466 11.2871 8.46686 8.46686C11.2871 5.6466 15.1122 4.06219 19.1007 4.06219C23.0891 4.06219 26.9142 5.6466 29.7345 8.46686C32.5548 11.2871 34.1392 15.1122 34.1392 19.1007ZM34.0781 17.5507L36.2013 19.1007L34.0781 20.4552L35.8711 22.4366L33.512 23.3059L34.9007 25.6444L32.3966 25.9915L33.3203 28.6029L30.5606 28.8385L31.1941 31.1941L28.5052 30.894L28.6029 33.3203L26.0892 32.508L25.6444 34.9007L23.4036 33.6234L22.4366 35.8711L20.553 34.0981L19.1007 36.2013L17.6484 34.0981L15.7648 35.8711L14.7977 33.532L12.5569 34.9007L12.1121 32.4167L9.59843 33.3203L9.50002 30.8617L7.00721 31.1941L7.44457 28.8063L4.881 28.6029L5.83054 26.3903L3.30066 25.6444L4.7152 23.7047L2.33022 22.4366L4.14911 20.4552L2 19.1007L4.14911 17.5507L2.33022 15.7648L4.7152 14.7L3.30066 12.5569L5.83054 12.0144L4.881 9.59843H7.44457L7.00721 7.00721L9.60936 7.44457L9.59843 4.881L12.0254 5.83053L12.5569 3.30066L14.7109 4.7152L15.7648 2.33022L17.5616 4.14911L19.1007 2L20.4161 3.97315L22.4366 2.33022L23.3758 4.30201L25.6444 3.30066L26.1869 5.83053L28.6029 4.881V7.44457L31.1941 7.00721L30.6584 9.50002L33.3203 9.59843L32.2724 11.916L34.9007 12.5569L33.512 14.7L35.8711 15.7648L34.0781 17.5507Z" stroke-width="3" stroke-linecap="round" stroke-linejoin="round"/>
                                    <path class="stroke-primary-200 fill-transparent group-enabled:group-hover:stroke-primary-100" d="M12.5 16.0526C13.3205 14.3684 15.1026 11 19.2051 11C23.3077 11 27 13.9474 27 19C27 24.0526 23.3077 27 19.2051 27C19.2051 27 19.2051 27 19.2051 27C19.2051 27 16.3333 27 14.6923 25.7368M12.5 16.0526C12.859 16.0526 17 16.0526 17 16.0526M12.5 16.0526C11.8591 14.9016 11 13.1053 11 13.1053" stroke-width="3" stroke-linecap="round"/>
                                </svg>
                            </button>
                        </div>
                    </div>

                    // Editor
                    <div class="flex flex-col grow min-h-16 mt-2">
                        <SwimEditor text_model={text_model} lines_content={lines_content} program_info={program_info_ref.borrow().clone()} pc_limit={*pc_limit} binary={binary_ref.borrow().clone()} memory_curr_instr={memory_curr_instr.clone()} editor_curr_line={editor_curr_line.clone()} editor_active_tab={editor_active_tab.clone()} console_active_tab={console_active_tab.clone()} pc={datapath_state.mips.registers.pc} communicator={props.communicator} current_architecture={datapath_state.current_architecture.clone()} speed={datapath_state.speed}/>
                    </div>

                    // Console
                    <Footer parsermsg={(*parser_text_output).clone()} datapath_state={datapath_state.clone()} memory_text_model={memory_text_model} memory_curr_instr={memory_curr_instr.clone()} active_tab={console_active_tab.clone()} communicator={props.communicator} show_input={show_input.clone()} command={command.clone()} on_memory_clicked={on_memory_clicked.clone()}/>
                </div>

                // Right column
                <Regview gp={datapath_state.mips.registers} fp={datapath_state.mips.coprocessor_registers} pc_limit={*pc_limit} communicator={props.communicator}/>
            </div>
        </>
    }
}

/// Creates a new `JsValue`.
fn new_object() -> JsValue {
    js_sys::Object::new().into()
}

/**********************  File I/O Function ***********************/
pub fn on_upload_file_clicked() {
    let window = web_sys::window().expect("should have a window in this context");
    let document = window.document().expect("window should have a document");

    let file_input_elem = document
        .get_element_by_id("file_input")
        .expect("File input element with id \"file_input\" should exist.");

    let file_input_elem = file_input_elem
        .dyn_into::<HtmlInputElement>()
        .expect("Element should be an HtmlInputElement");

    // workaround for https://github.com/yewstack/yew/pull/3037 since it's not in 0.20
    spawn_local(async move {
        file_input_elem.click();
    });
}

fn main() {
    console_log::init_with_level(Level::Debug).unwrap();
    // Initialize and leak the communicator to ensure that the thread spawns immediately and the bridge to it lives
    // for the remainder of the program.
    let bridge = EmulationCoreAgent::spawner().spawn("./worker.js");
    let communicator = Box::new(DatapathCommunicator::new(bridge));
    yew::Renderer::<App>::with_props(AppProps {
        communicator: Box::leak(communicator),
    })
    .render();
}<|MERGE_RESOLUTION|>--- conflicted
+++ resolved
@@ -37,10 +37,7 @@
 // and comment the code, language, and text_model lines. IMPORTANT:
 // rename fib_model to text_model to have it work.
 const CONTENT: &str = include_str!("../../static/assembly_examples/fibonacci.asm");
-<<<<<<< HEAD
-=======
 const ARCH: AvailableDatapaths = AvailableDatapaths::MIPS;
->>>>>>> 2242acf4
 
 #[derive(Properties, Clone, PartialEq)]
 struct AppProps {
