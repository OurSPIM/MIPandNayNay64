--- conflicted
+++ resolved
@@ -525,11 +525,7 @@
                     </div>
 
                     // Console
-<<<<<<< HEAD
-                    <Footer parsermsg={(*parser_text_output).clone()} datapath_state={datapath_state.clone()} memory_text_model={memory_text_model} memory_curr_instr={memory_curr_instr.clone()} active_tab={console_active_tab.clone()} communicator={props.communicator} show_input={show_input.clone()}/>
-=======
-                    <Footer parsermsg={(*parser_text_output).clone()} datapath_state={datapath_state.clone()} memory_text_model={memory_text_model} memory_curr_instr={memory_curr_instr.clone()} active_tab={console_active_tab.clone()} communicator={props.communicator} show_input={show_input.clone()} command={command.clone()} on_memory_clicked={on_memory_clicked.clone()}/>
->>>>>>> 7db17881
+                    <Footer parsermsg={(*parser_text_output).clone()} datapath_state={datapath_state.clone()} memory_text_model={memory_text_model} memory_curr_instr={memory_curr_instr.clone()} active_tab={console_active_tab.clone()} communicator={props.communicator} show_input={show_input.clone()} on_memory_clicked={on_memory_clicked.clone()}/>
                 </div>
 
                 // Right column
