--- conflicted
+++ resolved
@@ -786,14 +786,11 @@
 dependencies = [
  "bounce",
  "gloo",
-<<<<<<< HEAD
  "log",
-=======
  "gloo-console",
  "gloo-events",
  "js-sys",
  "levenshtein",
->>>>>>> 84e15bed
  "monaco",
  "strum",
  "strum_macros",
